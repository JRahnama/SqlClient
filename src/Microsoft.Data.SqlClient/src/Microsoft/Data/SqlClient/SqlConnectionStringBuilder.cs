// Licensed to the .NET Foundation under one or more agreements.
// The .NET Foundation licenses this file to you under the MIT license.
// See the LICENSE file in the project root for more information.

using System;
using System.Collections;
using System.Collections.Generic;
using System.Collections.ObjectModel;
using System.ComponentModel;
using System.ComponentModel.Design.Serialization;
using System.Data;
using System.Data.Common;
using System.Diagnostics;
using System.Diagnostics.CodeAnalysis;
using System.Globalization;
using System.Linq;
using System.Reflection;
using Microsoft.Data.Common;

namespace Microsoft.Data.SqlClient
{
    /// <include file='../../../../../../doc/snippets/Microsoft.Data.SqlClient/SqlConnectionStringBuilder.xml' path='docs/members[@name="SqlConnectionStringBuilder"]/SqlConnectionStringBuilder/*' />
    [DefaultProperty(DbConnectionStringKeywords.DataSource)]
    [TypeConverter(typeof(SqlConnectionStringBuilderConverter))]
    public sealed class SqlConnectionStringBuilder : DbConnectionStringBuilder
    {
        /// <summary>
        /// specific ordering for ConnectionString output construction
        /// </summary>
        private enum Keywords
        {
            DataSource,
            FailoverPartner,
            AttachDBFilename,
            InitialCatalog,
            IntegratedSecurity,
            PersistSecurityInfo,
            UserID,
            Password,
            Enlist,
            Pooling,
            MinPoolSize,
            MaxPoolSize,
            PoolBlockingPeriod,
            MultipleActiveResultSets,
            Replication,
            ConnectTimeout,
            Encrypt,
<<<<<<< HEAD
            IsTDSS,
=======
            IsTDS8,
>>>>>>> 5ac2096b
            HostNameInCertificate,
            TrustServerCertificate,
            LoadBalanceTimeout,
            PacketSize,
            TypeSystemVersion,
            Authentication,
            ApplicationName,
            CurrentLanguage,
            WorkstationID,
            UserInstance,
            TransactionBinding,
            ApplicationIntent,
            MultiSubnetFailover,
            ConnectRetryCount,
            ConnectRetryInterval,
            ColumnEncryptionSetting,
            EnclaveAttestationUrl,
            AttestationProtocol,
            CommandTimeout,
            IPAddressPreference,
#if NETFRAMEWORK
            ConnectionReset,
            NetworkLibrary,
            ContextConnection,
            TransparentNetworkIPResolution,
#if ADONET_CERT_AUTH
            Certificate,
#endif
#endif
            // keep the KeywordsCount value last
            KeywordsCount
        }

        #region Fields
        internal const int KeywordsCount = (int)Keywords.KeywordsCount;

        private static readonly string[] s_validKeywords = CreateValidKeywords();
        private static readonly Dictionary<string, Keywords> s_keywords = CreateKeywordsDictionary();

        private ApplicationIntent _applicationIntent = DbConnectionStringDefaults.ApplicationIntent;
        private string _applicationName = DbConnectionStringDefaults.ApplicationName;
        private string _attachDBFilename = DbConnectionStringDefaults.AttachDBFilename;
        private string _currentLanguage = DbConnectionStringDefaults.CurrentLanguage;
        private string _dataSource = DbConnectionStringDefaults.DataSource;
        private string _failoverPartner = DbConnectionStringDefaults.FailoverPartner;
        private string _initialCatalog = DbConnectionStringDefaults.InitialCatalog;
        private string _password = DbConnectionStringDefaults.Password;
        private string _transactionBinding = DbConnectionStringDefaults.TransactionBinding;
        private string _typeSystemVersion = DbConnectionStringDefaults.TypeSystemVersion;
        private string _userID = DbConnectionStringDefaults.UserID;
        private string _workstationID = DbConnectionStringDefaults.WorkstationID;

        private int _commandTimeout = DbConnectionStringDefaults.CommandTimeout;
        private int _connectTimeout = DbConnectionStringDefaults.ConnectTimeout;
        private int _loadBalanceTimeout = DbConnectionStringDefaults.LoadBalanceTimeout;
        private int _maxPoolSize = DbConnectionStringDefaults.MaxPoolSize;
        private int _minPoolSize = DbConnectionStringDefaults.MinPoolSize;
        private int _packetSize = DbConnectionStringDefaults.PacketSize;
        private int _connectRetryCount = DbConnectionStringDefaults.ConnectRetryCount;
        private int _connectRetryInterval = DbConnectionStringDefaults.ConnectRetryInterval;
        private SqlConnectionEncryptionOption _encrypt = DbConnectionStringDefaults.Encrypt;
<<<<<<< HEAD
        private bool _isTdss = DbConnectionStringDefaults.IsTDSS;
=======
        private bool _isTDS8 = DbConnectionStringDefaults.IsTDS8;
>>>>>>> 5ac2096b
        private string _hostNameInCertificate = DbConnectionStringDefaults.HostNameInCertificate;
        private bool _trustServerCertificate = DbConnectionStringDefaults.TrustServerCertificate;
        private bool _enlist = DbConnectionStringDefaults.Enlist;
        private bool _integratedSecurity = DbConnectionStringDefaults.IntegratedSecurity;
        private bool _multipleActiveResultSets = DbConnectionStringDefaults.MultipleActiveResultSets;
        private bool _multiSubnetFailover = DbConnectionStringDefaults.MultiSubnetFailover;

        private bool _persistSecurityInfo = DbConnectionStringDefaults.PersistSecurityInfo;
        private PoolBlockingPeriod _poolBlockingPeriod = DbConnectionStringDefaults.PoolBlockingPeriod;
        private bool _pooling = DbConnectionStringDefaults.Pooling;
        private bool _replication = DbConnectionStringDefaults.Replication;
        private bool _userInstance = DbConnectionStringDefaults.UserInstance;
        private SqlAuthenticationMethod _authentication = DbConnectionStringDefaults.Authentication;
        private SqlConnectionColumnEncryptionSetting _columnEncryptionSetting = DbConnectionStringDefaults.ColumnEncryptionSetting;
        private string _enclaveAttestationUrl = DbConnectionStringDefaults.EnclaveAttestationUrl;
        private SqlConnectionAttestationProtocol _attestationProtocol = DbConnectionStringDefaults.AttestationProtocol;
        private SqlConnectionIPAddressPreference _ipAddressPreference = DbConnectionStringDefaults.IPAddressPreference;

#if NETFRAMEWORK
        private bool _connectionReset = DbConnectionStringDefaults.ConnectionReset;
        private bool _contextConnection = DbConnectionStringDefaults.ContextConnection;
        private bool _transparentNetworkIPResolution = DbConnectionStringDefaults.TransparentNetworkIPResolution;
        private string _networkLibrary = DbConnectionStringDefaults.NetworkLibrary;
#if ADONET_CERT_AUTH
        private string _certificate = DbConnectionStringDefaults.Certificate;
#endif
#else
        internal const int DeprecatedKeywordsCount = 3;
#endif
        #endregion //Fields

        #region Private Methods
        private static string[] CreateValidKeywords()
        {
            string[] validKeywords = new string[KeywordsCount];
            validKeywords[(int)Keywords.ApplicationIntent] = DbConnectionStringKeywords.ApplicationIntent;
            validKeywords[(int)Keywords.ApplicationName] = DbConnectionStringKeywords.ApplicationName;
            validKeywords[(int)Keywords.AttachDBFilename] = DbConnectionStringKeywords.AttachDBFilename;
            validKeywords[(int)Keywords.PoolBlockingPeriod] = DbConnectionStringKeywords.PoolBlockingPeriod;
            validKeywords[(int)Keywords.CommandTimeout] = DbConnectionStringKeywords.CommandTimeout;
            validKeywords[(int)Keywords.ConnectTimeout] = DbConnectionStringKeywords.ConnectTimeout;
            validKeywords[(int)Keywords.CurrentLanguage] = DbConnectionStringKeywords.CurrentLanguage;
            validKeywords[(int)Keywords.DataSource] = DbConnectionStringKeywords.DataSource;
            validKeywords[(int)Keywords.Encrypt] = DbConnectionStringKeywords.Encrypt;
<<<<<<< HEAD
            validKeywords[(int)Keywords.IsTDSS] = DbConnectionStringKeywords.IsTDSS;
=======
            validKeywords[(int)Keywords.IsTDS8] = DbConnectionStringKeywords.IsTDS8;
>>>>>>> 5ac2096b
            validKeywords[(int)Keywords.HostNameInCertificate] = DbConnectionStringKeywords.HostNameInCertificate;
            validKeywords[(int)Keywords.Enlist] = DbConnectionStringKeywords.Enlist;
            validKeywords[(int)Keywords.FailoverPartner] = DbConnectionStringKeywords.FailoverPartner;
            validKeywords[(int)Keywords.InitialCatalog] = DbConnectionStringKeywords.InitialCatalog;
            validKeywords[(int)Keywords.IntegratedSecurity] = DbConnectionStringKeywords.IntegratedSecurity;
            validKeywords[(int)Keywords.LoadBalanceTimeout] = DbConnectionStringKeywords.LoadBalanceTimeout;
            validKeywords[(int)Keywords.MaxPoolSize] = DbConnectionStringKeywords.MaxPoolSize;
            validKeywords[(int)Keywords.MinPoolSize] = DbConnectionStringKeywords.MinPoolSize;
            validKeywords[(int)Keywords.MultipleActiveResultSets] = DbConnectionStringKeywords.MultipleActiveResultSets;
            validKeywords[(int)Keywords.MultiSubnetFailover] = DbConnectionStringKeywords.MultiSubnetFailover;
            validKeywords[(int)Keywords.PacketSize] = DbConnectionStringKeywords.PacketSize;
            validKeywords[(int)Keywords.Password] = DbConnectionStringKeywords.Password;
            validKeywords[(int)Keywords.PersistSecurityInfo] = DbConnectionStringKeywords.PersistSecurityInfo;
            validKeywords[(int)Keywords.Pooling] = DbConnectionStringKeywords.Pooling;
            validKeywords[(int)Keywords.Replication] = DbConnectionStringKeywords.Replication;
            validKeywords[(int)Keywords.TransactionBinding] = DbConnectionStringKeywords.TransactionBinding;
            validKeywords[(int)Keywords.TrustServerCertificate] = DbConnectionStringKeywords.TrustServerCertificate;
            validKeywords[(int)Keywords.TypeSystemVersion] = DbConnectionStringKeywords.TypeSystemVersion;
            validKeywords[(int)Keywords.UserID] = DbConnectionStringKeywords.UserID;
            validKeywords[(int)Keywords.UserInstance] = DbConnectionStringKeywords.UserInstance;
            validKeywords[(int)Keywords.WorkstationID] = DbConnectionStringKeywords.WorkstationID;
            validKeywords[(int)Keywords.ConnectRetryCount] = DbConnectionStringKeywords.ConnectRetryCount;
            validKeywords[(int)Keywords.ConnectRetryInterval] = DbConnectionStringKeywords.ConnectRetryInterval;
            validKeywords[(int)Keywords.Authentication] = DbConnectionStringKeywords.Authentication;
            validKeywords[(int)Keywords.ColumnEncryptionSetting] = DbConnectionStringKeywords.ColumnEncryptionSetting;
            validKeywords[(int)Keywords.EnclaveAttestationUrl] = DbConnectionStringKeywords.EnclaveAttestationUrl;
            validKeywords[(int)Keywords.AttestationProtocol] = DbConnectionStringKeywords.AttestationProtocol;
            validKeywords[(int)Keywords.IPAddressPreference] = DbConnectionStringKeywords.IPAddressPreference;
#if NETFRAMEWORK
            validKeywords[(int)Keywords.ConnectionReset] = DbConnectionStringKeywords.ConnectionReset;
            validKeywords[(int)Keywords.ContextConnection] = DbConnectionStringKeywords.ContextConnection;
            validKeywords[(int)Keywords.TransparentNetworkIPResolution] = DbConnectionStringKeywords.TransparentNetworkIPResolution;
            validKeywords[(int)Keywords.NetworkLibrary] = DbConnectionStringKeywords.NetworkLibrary;
#if ADONET_CERT_AUTH
            validKeywords[(int)Keywords.Certificate] = DbConnectionStringKeywords.Certificate;
#endif
#endif
            return validKeywords;
        }

        private static Dictionary<string, Keywords> CreateKeywordsDictionary()
        {
            Dictionary<string, Keywords> pairs = new(KeywordsCount + SqlConnectionString.SynonymCount, StringComparer.OrdinalIgnoreCase)
            {
                { DbConnectionStringKeywords.ApplicationIntent, Keywords.ApplicationIntent },
                { DbConnectionStringKeywords.ApplicationName, Keywords.ApplicationName },
                { DbConnectionStringKeywords.AttachDBFilename, Keywords.AttachDBFilename },
                { DbConnectionStringKeywords.PoolBlockingPeriod, Keywords.PoolBlockingPeriod },
                { DbConnectionStringKeywords.CommandTimeout, Keywords.CommandTimeout },
                { DbConnectionStringKeywords.ConnectTimeout, Keywords.ConnectTimeout },
                { DbConnectionStringKeywords.CurrentLanguage, Keywords.CurrentLanguage },
                { DbConnectionStringKeywords.DataSource, Keywords.DataSource },
                { DbConnectionStringKeywords.Encrypt, Keywords.Encrypt },
<<<<<<< HEAD
                { DbConnectionStringKeywords.IsTDSS, Keywords.IsTDSS },
=======
                { DbConnectionStringKeywords.IsTDS8, Keywords.IsTDS8 },
>>>>>>> 5ac2096b
                { DbConnectionStringKeywords.HostNameInCertificate, Keywords.HostNameInCertificate },
                { DbConnectionStringKeywords.Enlist, Keywords.Enlist },
                { DbConnectionStringKeywords.FailoverPartner, Keywords.FailoverPartner },
                { DbConnectionStringKeywords.InitialCatalog, Keywords.InitialCatalog },
                { DbConnectionStringKeywords.IntegratedSecurity, Keywords.IntegratedSecurity },
                { DbConnectionStringKeywords.LoadBalanceTimeout, Keywords.LoadBalanceTimeout },
                { DbConnectionStringKeywords.MultipleActiveResultSets, Keywords.MultipleActiveResultSets },
                { DbConnectionStringKeywords.MaxPoolSize, Keywords.MaxPoolSize },
                { DbConnectionStringKeywords.MinPoolSize, Keywords.MinPoolSize },
                { DbConnectionStringKeywords.MultiSubnetFailover, Keywords.MultiSubnetFailover },
                { DbConnectionStringKeywords.PacketSize, Keywords.PacketSize },
                { DbConnectionStringKeywords.Password, Keywords.Password },
                { DbConnectionStringKeywords.PersistSecurityInfo, Keywords.PersistSecurityInfo },
                { DbConnectionStringKeywords.Pooling, Keywords.Pooling },
                { DbConnectionStringKeywords.Replication, Keywords.Replication },
                { DbConnectionStringKeywords.TransactionBinding, Keywords.TransactionBinding },
                { DbConnectionStringKeywords.TrustServerCertificate, Keywords.TrustServerCertificate },
                { DbConnectionStringKeywords.TypeSystemVersion, Keywords.TypeSystemVersion },
                { DbConnectionStringKeywords.UserID, Keywords.UserID },
                { DbConnectionStringKeywords.UserInstance, Keywords.UserInstance },
                { DbConnectionStringKeywords.WorkstationID, Keywords.WorkstationID },
                { DbConnectionStringKeywords.ConnectRetryCount, Keywords.ConnectRetryCount },
                { DbConnectionStringKeywords.ConnectRetryInterval, Keywords.ConnectRetryInterval },
                { DbConnectionStringKeywords.Authentication, Keywords.Authentication },
                { DbConnectionStringKeywords.ColumnEncryptionSetting, Keywords.ColumnEncryptionSetting },
                { DbConnectionStringKeywords.EnclaveAttestationUrl, Keywords.EnclaveAttestationUrl },
                { DbConnectionStringKeywords.AttestationProtocol, Keywords.AttestationProtocol },
                { DbConnectionStringKeywords.IPAddressPreference, Keywords.IPAddressPreference },

#if NETFRAMEWORK
                { DbConnectionStringKeywords.ConnectionReset, Keywords.ConnectionReset },
                { DbConnectionStringKeywords.ContextConnection, Keywords.ContextConnection },
                { DbConnectionStringKeywords.TransparentNetworkIPResolution, Keywords.TransparentNetworkIPResolution },
                { DbConnectionStringKeywords.NetworkLibrary, Keywords.NetworkLibrary },
#if ADONET_CERT_AUTH
                { DbConnectionStringKeywords.Certificate, Keywords.Certificate },
#endif
                { DbConnectionStringSynonyms.NET, Keywords.NetworkLibrary },
                { DbConnectionStringSynonyms.NETWORK, Keywords.NetworkLibrary },
                { DbConnectionStringSynonyms.TRANSPARENTNETWORKIPRESOLUTION, Keywords.TransparentNetworkIPResolution },
#endif
                { DbConnectionStringSynonyms.IPADDRESSPREFERENCE, Keywords.IPAddressPreference },
                { DbConnectionStringSynonyms.APP, Keywords.ApplicationName },
                { DbConnectionStringSynonyms.APPLICATIONINTENT, Keywords.ApplicationIntent },
                { DbConnectionStringSynonyms.EXTENDEDPROPERTIES, Keywords.AttachDBFilename },
                { DbConnectionStringSynonyms.INITIALFILENAME, Keywords.AttachDBFilename },
                { DbConnectionStringSynonyms.CONNECTIONTIMEOUT, Keywords.ConnectTimeout },
                { DbConnectionStringSynonyms.CONNECTRETRYCOUNT, Keywords.ConnectRetryCount },
                { DbConnectionStringSynonyms.CONNECTRETRYINTERVAL, Keywords.ConnectRetryInterval },
                { DbConnectionStringSynonyms.TIMEOUT, Keywords.ConnectTimeout },
                { DbConnectionStringSynonyms.LANGUAGE, Keywords.CurrentLanguage },
                { DbConnectionStringSynonyms.ADDR, Keywords.DataSource },
                { DbConnectionStringSynonyms.ADDRESS, Keywords.DataSource },
                { DbConnectionStringSynonyms.MULTIPLEACTIVERESULTSETS, Keywords.MultipleActiveResultSets },
                { DbConnectionStringSynonyms.MULTISUBNETFAILOVER, Keywords.MultiSubnetFailover },
                { DbConnectionStringSynonyms.NETWORKADDRESS, Keywords.DataSource },
                { DbConnectionStringSynonyms.POOLBLOCKINGPERIOD, Keywords.PoolBlockingPeriod },
                { DbConnectionStringSynonyms.SERVER, Keywords.DataSource },
                { DbConnectionStringSynonyms.DATABASE, Keywords.InitialCatalog },
                { DbConnectionStringSynonyms.TRUSTEDCONNECTION, Keywords.IntegratedSecurity },
                { DbConnectionStringSynonyms.TRUSTSERVERCERTIFICATE, Keywords.TrustServerCertificate },
                { DbConnectionStringSynonyms.ConnectionLifetime, Keywords.LoadBalanceTimeout },
                { DbConnectionStringSynonyms.Pwd, Keywords.Password },
                { DbConnectionStringSynonyms.PERSISTSECURITYINFO, Keywords.PersistSecurityInfo },
                { DbConnectionStringSynonyms.UID, Keywords.UserID },
                { DbConnectionStringSynonyms.User, Keywords.UserID },
                { DbConnectionStringSynonyms.WSID, Keywords.WorkstationID }
            };
            Debug.Assert((KeywordsCount + SqlConnectionString.SynonymCount) == pairs.Count, "initial expected size is incorrect");
            return pairs;
        }

        private static bool ConvertToBoolean(object value) => DbConnectionStringBuilderUtil.ConvertToBoolean(value);

        private static int ConvertToInt32(object value) => DbConnectionStringBuilderUtil.ConvertToInt32(value);

        private static bool ConvertToIntegratedSecurity(object value) => DbConnectionStringBuilderUtil.ConvertToIntegratedSecurity(value);

        private static SqlAuthenticationMethod ConvertToAuthenticationType(string keyword, object value) => DbConnectionStringBuilderUtil.ConvertToAuthenticationType(keyword, value);

        private static string ConvertToString(object value) => DbConnectionStringBuilderUtil.ConvertToString(value);

        private static ApplicationIntent ConvertToApplicationIntent(string keyword, object value) => DbConnectionStringBuilderUtil.ConvertToApplicationIntent(keyword, value);

        private static SqlConnectionColumnEncryptionSetting ConvertToColumnEncryptionSetting(string keyword, object value)
            => DbConnectionStringBuilderUtil.ConvertToColumnEncryptionSetting(keyword, value);

        private static SqlConnectionAttestationProtocol ConvertToAttestationProtocol(string keyword, object value)
            => DbConnectionStringBuilderUtil.ConvertToAttestationProtocol(keyword, value);

        private static SqlConnectionEncryptionOption ConvertToSqlConnectionEncryptionOption(string keyword, object value)
           => DbConnectionStringBuilderUtil.ConvertToSqlConnectionEncryptionOption(keyword, value);


        private static SqlConnectionIPAddressPreference ConvertToIPAddressPreference(string keyword, object value)
            => DbConnectionStringBuilderUtil.ConvertToIPAddressPreference(keyword, value);

        private static PoolBlockingPeriod ConvertToPoolBlockingPeriod(string keyword, object value)
            => DbConnectionStringBuilderUtil.ConvertToPoolBlockingPeriod(keyword, value);

        private object GetAt(Keywords index)
        {
            switch (index)
            {
                case Keywords.ApplicationIntent:
                    return ApplicationIntent;
                case Keywords.ApplicationName:
                    return ApplicationName;
                case Keywords.AttachDBFilename:
                    return AttachDBFilename;
                case Keywords.PoolBlockingPeriod:
                    return PoolBlockingPeriod;
                case Keywords.CommandTimeout:
                    return CommandTimeout;
                case Keywords.ConnectTimeout:
                    return ConnectTimeout;
                case Keywords.CurrentLanguage:
                    return CurrentLanguage;
                case Keywords.DataSource:
                    return DataSource;
                case Keywords.Encrypt:
                    return Encrypt;
<<<<<<< HEAD
                case Keywords.IsTDSS:
                    return IsTDSS;
=======
                case Keywords.IsTDS8:
                    return IsTDS8;
>>>>>>> 5ac2096b
                case Keywords.HostNameInCertificate:
                    return HostNameInCertificate;
                case Keywords.Enlist:
                    return Enlist;
                case Keywords.FailoverPartner:
                    return FailoverPartner;
                case Keywords.InitialCatalog:
                    return InitialCatalog;
                case Keywords.IntegratedSecurity:
                    return IntegratedSecurity;
                case Keywords.LoadBalanceTimeout:
                    return LoadBalanceTimeout;
                case Keywords.MultipleActiveResultSets:
                    return MultipleActiveResultSets;
                case Keywords.MaxPoolSize:
                    return MaxPoolSize;
                case Keywords.MinPoolSize:
                    return MinPoolSize;
                case Keywords.MultiSubnetFailover:
                    return MultiSubnetFailover;
                //          case Keywords.NamedConnection:          return NamedConnection;
                case Keywords.PacketSize:
                    return PacketSize;
                case Keywords.Password:
                    return Password;
                case Keywords.PersistSecurityInfo:
                    return PersistSecurityInfo;
                case Keywords.Pooling:
                    return Pooling;
                case Keywords.Replication:
                    return Replication;
                case Keywords.TransactionBinding:
                    return TransactionBinding;
                case Keywords.TrustServerCertificate:
                    return TrustServerCertificate;
                case Keywords.TypeSystemVersion:
                    return TypeSystemVersion;
                case Keywords.UserID:
                    return UserID;
                case Keywords.UserInstance:
                    return UserInstance;
                case Keywords.WorkstationID:
                    return WorkstationID;
                case Keywords.ConnectRetryCount:
                    return ConnectRetryCount;
                case Keywords.ConnectRetryInterval:
                    return ConnectRetryInterval;
                case Keywords.Authentication:
                    return Authentication;
                case Keywords.ColumnEncryptionSetting:
                    return ColumnEncryptionSetting;
                case Keywords.EnclaveAttestationUrl:
                    return EnclaveAttestationUrl;
                case Keywords.AttestationProtocol:
                    return AttestationProtocol;
                case Keywords.IPAddressPreference:
                    return IPAddressPreference;

#if NETFRAMEWORK
#pragma warning disable 618 // Obsolete properties
                case Keywords.ConnectionReset:
                    return ConnectionReset;
                case Keywords.ContextConnection:
                    return ContextConnection;
#pragma warning restore 618
                case Keywords.TransparentNetworkIPResolution:
                    return TransparentNetworkIPResolution;
                case Keywords.NetworkLibrary:
                    return NetworkLibrary;
#if ADONET_CERT_AUTH
                case Keywords.Certificate:              return Certificate;
#endif
#endif
                default:
                    Debug.Fail("unexpected keyword");
                    throw UnsupportedKeyword(s_validKeywords[(int)index]);
            }
        }

        private Keywords GetIndex(string keyword)
        {
            ADP.CheckArgumentNull(keyword, nameof(keyword));
            if (s_keywords.TryGetValue(keyword, out Keywords index))
            {
                return index;
            }

            throw UnsupportedKeyword(keyword);
        }

        private void Reset(Keywords index)
        {
            switch (index)
            {
                case Keywords.ApplicationIntent:
                    _applicationIntent = DbConnectionStringDefaults.ApplicationIntent;
                    break;
                case Keywords.ApplicationName:
                    _applicationName = DbConnectionStringDefaults.ApplicationName;
                    break;
                case Keywords.AttachDBFilename:
                    _attachDBFilename = DbConnectionStringDefaults.AttachDBFilename;
                    break;
                case Keywords.Authentication:
                    _authentication = DbConnectionStringDefaults.Authentication;
                    break;
                case Keywords.PoolBlockingPeriod:
                    _poolBlockingPeriod = DbConnectionStringDefaults.PoolBlockingPeriod;
                    break;
                case Keywords.CommandTimeout:
                    _commandTimeout = DbConnectionStringDefaults.CommandTimeout;
                    break;
                case Keywords.ConnectTimeout:
                    _connectTimeout = DbConnectionStringDefaults.ConnectTimeout;
                    break;
                case Keywords.CurrentLanguage:
                    _currentLanguage = DbConnectionStringDefaults.CurrentLanguage;
                    break;
                case Keywords.DataSource:
                    _dataSource = DbConnectionStringDefaults.DataSource;
                    break;
                case Keywords.Encrypt:
                    _encrypt = DbConnectionStringDefaults.Encrypt;
                    break;
<<<<<<< HEAD
                case Keywords.IsTDSS:
                    _isTdss = DbConnectionStringDefaults.IsTDSS;
=======
                case Keywords.IsTDS8:
                    _isTDS8 = DbConnectionStringDefaults.IsTDS8;
>>>>>>> 5ac2096b
                    break;
                case Keywords.HostNameInCertificate:
                    _hostNameInCertificate = DbConnectionStringDefaults.HostNameInCertificate;
                    break;
                case Keywords.Enlist:
                    _enlist = DbConnectionStringDefaults.Enlist;
                    break;
                case Keywords.FailoverPartner:
                    _failoverPartner = DbConnectionStringDefaults.FailoverPartner;
                    break;
                case Keywords.InitialCatalog:
                    _initialCatalog = DbConnectionStringDefaults.InitialCatalog;
                    break;
                case Keywords.IntegratedSecurity:
                    _integratedSecurity = DbConnectionStringDefaults.IntegratedSecurity;
                    break;
                case Keywords.LoadBalanceTimeout:
                    _loadBalanceTimeout = DbConnectionStringDefaults.LoadBalanceTimeout;
                    break;
                case Keywords.MultipleActiveResultSets:
                    _multipleActiveResultSets = DbConnectionStringDefaults.MultipleActiveResultSets;
                    break;
                case Keywords.MaxPoolSize:
                    _maxPoolSize = DbConnectionStringDefaults.MaxPoolSize;
                    break;
                case Keywords.MinPoolSize:
                    _minPoolSize = DbConnectionStringDefaults.MinPoolSize;
                    break;
                case Keywords.MultiSubnetFailover:
                    _multiSubnetFailover = DbConnectionStringDefaults.MultiSubnetFailover;
                    break;
                case Keywords.PacketSize:
                    _packetSize = DbConnectionStringDefaults.PacketSize;
                    break;
                case Keywords.Password:
                    _password = DbConnectionStringDefaults.Password;
                    break;
                case Keywords.PersistSecurityInfo:
                    _persistSecurityInfo = DbConnectionStringDefaults.PersistSecurityInfo;
                    break;
                case Keywords.Pooling:
                    _pooling = DbConnectionStringDefaults.Pooling;
                    break;
                case Keywords.ConnectRetryCount:
                    _connectRetryCount = DbConnectionStringDefaults.ConnectRetryCount;
                    break;
                case Keywords.ConnectRetryInterval:
                    _connectRetryInterval = DbConnectionStringDefaults.ConnectRetryInterval;
                    break;
                case Keywords.Replication:
                    _replication = DbConnectionStringDefaults.Replication;
                    break;
                case Keywords.TransactionBinding:
                    _transactionBinding = DbConnectionStringDefaults.TransactionBinding;
                    break;
                case Keywords.TrustServerCertificate:
                    _trustServerCertificate = DbConnectionStringDefaults.TrustServerCertificate;
                    break;
                case Keywords.TypeSystemVersion:
                    _typeSystemVersion = DbConnectionStringDefaults.TypeSystemVersion;
                    break;
                case Keywords.UserID:
                    _userID = DbConnectionStringDefaults.UserID;
                    break;
                case Keywords.UserInstance:
                    _userInstance = DbConnectionStringDefaults.UserInstance;
                    break;
                case Keywords.WorkstationID:
                    _workstationID = DbConnectionStringDefaults.WorkstationID;
                    break;
                case Keywords.ColumnEncryptionSetting:
                    _columnEncryptionSetting = DbConnectionStringDefaults.ColumnEncryptionSetting;
                    break;
                case Keywords.EnclaveAttestationUrl:
                    _enclaveAttestationUrl = DbConnectionStringDefaults.EnclaveAttestationUrl;
                    break;
                case Keywords.AttestationProtocol:
                    _attestationProtocol = DbConnectionStringDefaults.AttestationProtocol;
                    break;
                case Keywords.IPAddressPreference:
                    _ipAddressPreference = DbConnectionStringDefaults.IPAddressPreference;
                    break;
#if NETFRAMEWORK
                case Keywords.ConnectionReset:
                    _connectionReset = DbConnectionStringDefaults.ConnectionReset;
                    break;
                case Keywords.ContextConnection:
                    _contextConnection = DbConnectionStringDefaults.ContextConnection;
                    break;
                case Keywords.TransparentNetworkIPResolution:
                    _transparentNetworkIPResolution = DbConnectionStringDefaults.TransparentNetworkIPResolution;
                    break;
                case Keywords.NetworkLibrary:
                    _networkLibrary = DbConnectionStringDefaults.NetworkLibrary;
                    break;
#if ADONET_CERT_AUTH
                case Keywords.Certificate:
                    _certificate = DbConnectionStringDefaults.Certificate;
                    break;
#endif
#endif
                default:
                    Debug.Fail("unexpected keyword");
                    throw UnsupportedKeyword(s_validKeywords[(int)index]);
            }
        }

        private void SetValue(string keyword, bool value) => base[keyword] = value.ToString();

        private void SetValue(string keyword, int value) => base[keyword] = value.ToString((System.IFormatProvider)null);

        private void SetValue(string keyword, string value)
        {
            ADP.CheckArgumentNull(value, keyword);
            base[keyword] = value;
        }

        private void SetApplicationIntentValue(ApplicationIntent value)
        {
            Debug.Assert(DbConnectionStringBuilderUtil.IsValidApplicationIntentValue(value), "invalid value for ApplicationIntent");
            base[DbConnectionStringKeywords.ApplicationIntent] = DbConnectionStringBuilderUtil.ApplicationIntentToString(value);
        }

        private void SetColumnEncryptionSettingValue(SqlConnectionColumnEncryptionSetting value)
        {
            Debug.Assert(DbConnectionStringBuilderUtil.IsValidColumnEncryptionSetting(value), "Invalid value for SqlConnectionColumnEncryptionSetting");
            base[DbConnectionStringKeywords.ColumnEncryptionSetting] = DbConnectionStringBuilderUtil.ColumnEncryptionSettingToString(value);
        }

        private void SetAttestationProtocolValue(SqlConnectionAttestationProtocol value)
        {
            Debug.Assert(DbConnectionStringBuilderUtil.IsValidAttestationProtocol(value), "Invalid value for SqlConnectionAttestationProtocol");
            base[DbConnectionStringKeywords.AttestationProtocol] = DbConnectionStringBuilderUtil.AttestationProtocolToString(value);
        }

        private void SetSqlConnectionEncryptionValue(SqlConnectionEncryptionOption value)
        {
            Debug.Assert(DbConnectionStringBuilderUtil.IsValidConnectionStringEncryptionOption(value));
            base[DbConnectionStringKeywords.Encrypt] = DbConnectionStringBuilderUtil.SqlEncryptionOptionToString(value);
        }

        private void SetIPAddressPreferenceValue(SqlConnectionIPAddressPreference value)
        {
            Debug.Assert(DbConnectionStringBuilderUtil.IsValidIPAddressPreference(value), "Invalid value for SqlConnectionIPAddressPreference");
            base[DbConnectionStringKeywords.IPAddressPreference] = DbConnectionStringBuilderUtil.IPAddressPreferenceToString(value);
        }

        private void SetAuthenticationValue(SqlAuthenticationMethod value)
        {
            Debug.Assert(DbConnectionStringBuilderUtil.IsValidAuthenticationTypeValue(value), "Invalid value for AuthenticationType");
            base[DbConnectionStringKeywords.Authentication] = DbConnectionStringBuilderUtil.AuthenticationTypeToString(value);
        }

        private void SetPoolBlockingPeriodValue(PoolBlockingPeriod value)
        {
            Debug.Assert(DbConnectionStringBuilderUtil.IsValidPoolBlockingPeriodValue(value), "Invalid value for PoolBlockingPeriod");
            base[DbConnectionStringKeywords.PoolBlockingPeriod] = DbConnectionStringBuilderUtil.PoolBlockingPeriodToString(value);
        }

        private Exception UnsupportedKeyword(string keyword)
        {
#if !NETFRAMEWORK
            if (s_notSupportedKeywords.Contains(keyword, StringComparer.OrdinalIgnoreCase))
            {
                return SQL.UnsupportedKeyword(keyword);
            }
            else if (s_notSupportedNetworkLibraryKeywords.Contains(keyword, StringComparer.OrdinalIgnoreCase))
            {
                return SQL.NetworkLibraryKeywordNotSupported();
            }
            else
#endif
            return ADP.KeywordNotSupported(keyword);
        }

        private sealed class SqlInitialCatalogConverter : StringConverter
        {
            // converter classes should have public ctor
            public SqlInitialCatalogConverter() { }

            public override bool GetStandardValuesSupported(ITypeDescriptorContext context) => GetStandardValuesSupportedInternal(context);

            private bool GetStandardValuesSupportedInternal(ITypeDescriptorContext context)
            {
                // Only say standard values are supported if the connection string has enough
                // information set to instantiate a connection and retrieve a list of databases
                bool flag = false;
                if (context is not null)
                {
                    SqlConnectionStringBuilder constr = (context.Instance as SqlConnectionStringBuilder);
                    if (constr is not null)
                    {
                        if ((0 < constr.DataSource.Length) && (constr.IntegratedSecurity || (0 < constr.UserID.Length)))
                        {
                            flag = true;
                        }
                    }
                }
                return flag;
            }

            // Although theoretically this could be true, some people may want to just type in a name
            public override bool GetStandardValuesExclusive(ITypeDescriptorContext context) => false;

            public override StandardValuesCollection GetStandardValues(ITypeDescriptorContext context)
            {
                // There can only be standard values if the connection string is in a state that might
                // be able to instantiate a connection
                if (GetStandardValuesSupportedInternal(context))
                {
                    // Create an array list to store the database names
                    List<string> values = new List<string>();

                    try
                    {
                        SqlConnectionStringBuilder constr = (SqlConnectionStringBuilder)context.Instance;

                        // Create a connection
                        using (SqlConnection connection = new SqlConnection())
                        {
                            // Create a basic connection string from current property values
                            connection.ConnectionString = constr.ConnectionString;

                            // Try to open the connection
                            connection.Open();

                            DataTable databaseTable = connection.GetSchema("DATABASES");

                            foreach (DataRow row in databaseTable.Rows)
                            {
                                string dbName = (string)row["database_name"];
                                values.Add(dbName);
                            }
                        }
                    }
                    catch (SqlException e)
                    {
                        ADP.TraceExceptionWithoutRethrow(e);
                        // silently fail
                    }

                    // Return values as a StandardValuesCollection
                    return new StandardValuesCollection(values);
                }
                return null;
            }
        }

        internal sealed class SqlConnectionStringBuilderConverter : ExpandableObjectConverter
        {
            // converter classes should have public ctor
            public SqlConnectionStringBuilderConverter() { }

            public override bool CanConvertTo(ITypeDescriptorContext context, Type destinationType)
            {
                if (typeof(InstanceDescriptor) == destinationType)
                {
                    return true;
                }
                return base.CanConvertTo(context, destinationType);
            }

            public override object ConvertTo(ITypeDescriptorContext context, CultureInfo culture, object value, Type destinationType)
            {
                if (destinationType is null)
                {
                    throw ADP.ArgumentNull(nameof(destinationType));
                }
                if (typeof(InstanceDescriptor) == destinationType)
                {
                    SqlConnectionStringBuilder obj = (value as SqlConnectionStringBuilder);
                    if (obj is not null)
                    {
                        return ConvertToInstanceDescriptor(obj);
                    }
                }
                return base.ConvertTo(context, culture, value, destinationType);
            }

            private InstanceDescriptor ConvertToInstanceDescriptor(SqlConnectionStringBuilder options)
            {
                Type[] ctorParams = new Type[] { typeof(string) };
                object[] ctorValues = new object[] { options.ConnectionString };
                ConstructorInfo ctor = typeof(SqlConnectionStringBuilder).GetConstructor(ctorParams);
                return new InstanceDescriptor(ctor, ctorValues);
            }
        }

#if NETFRAMEWORK
        private sealed class SqlDataSourceConverter : StringConverter
        {
            private StandardValuesCollection _standardValues;

            // converter classes should have public ctor
            public SqlDataSourceConverter() { }

            public override bool GetStandardValuesSupported(ITypeDescriptorContext context) => true;

            public override bool GetStandardValuesExclusive(ITypeDescriptorContext context) => false;

            public override StandardValuesCollection GetStandardValues(ITypeDescriptorContext context)
            {
                StandardValuesCollection dataSourceNames = _standardValues;
                if (_standardValues is null)
                {
                    // Get the sources rowset for the SQLOLEDB enumerator
                    DataTable table = SqlClientFactory.Instance.CreateDataSourceEnumerator().GetDataSources();
                    string ServerName = typeof(System.Data.Sql.SqlDataSourceEnumerator).GetField("ServerName", BindingFlags.NonPublic | BindingFlags.Static).GetValue(null).ToString();
                    string InstanceName = typeof(System.Data.Sql.SqlDataSourceEnumerator).GetField("InstanceName", BindingFlags.NonPublic | BindingFlags.Static).GetValue(null).ToString();
                    DataColumn serverName = table.Columns[ServerName];
                    DataColumn instanceName = table.Columns[InstanceName];
                    DataRowCollection rows = table.Rows;

                    string[] serverNames = new string[rows.Count];
                    for (int i = 0; i < serverNames.Length; ++i)
                    {
                        string server = rows[i][serverName] as string;
                        string instance = rows[i][instanceName] as string;
                        if ((instance is null) || (0 == instance.Length) || ("MSSQLSERVER" == instance))
                        {
                            serverNames[i] = server;
                        }
                        else
                        {
                            serverNames[i] = server + @"\" + instance;
                        }
                    }
                    Array.Sort<string>(serverNames);

                    // Create the standard values collection that contains the sources
                    dataSourceNames = new StandardValuesCollection(serverNames);
                    _standardValues = dataSourceNames;
                }
                return dataSourceNames;
            }
        }

        private sealed class NetworkLibraryConverter : TypeConverter
        {
            // private const string AppleTalk     = "Apple Talk (DBMSADSN)";  Invalid protocals
            // private const string BanyanVines   = "Banyan VINES (DBMSVINN)";
            // private const string IPXSPX        = "NWLink IPX/SPX (DBMSSPXN)";
            // private const string Multiprotocol = "Multiprotocol (DBMSRPCN)";
            private const string NamedPipes = "Named Pipes (DBNMPNTW)";   // valid protocols
            private const string SharedMemory = "Shared Memory (DBMSLPCN)";
            private const string TCPIP = "TCP/IP (DBMSSOCN)";
            private const string VIA = "VIA (DBMSGNET)";

            // these are correctly non-static, property grid will cache an instance
            private StandardValuesCollection _standardValues;

            // converter classes should have public ctor
            public NetworkLibraryConverter() { }

            public override bool CanConvertFrom(ITypeDescriptorContext context, Type sourceType)
                // Only know how to convert from a string
                => (typeof(string) == sourceType) || base.CanConvertFrom(context, sourceType);

            public override object ConvertFrom(ITypeDescriptorContext context, CultureInfo culture, object value)
            {
                string svalue = (value as string);
                if (svalue is not null)
                {
                    svalue = svalue.Trim();
                    if (StringComparer.OrdinalIgnoreCase.Equals(svalue, NamedPipes))
                    {
                        return SqlConnectionString.NETLIB.NamedPipes;
                    }
                    else if (StringComparer.OrdinalIgnoreCase.Equals(svalue, SharedMemory))
                    {
                        return SqlConnectionString.NETLIB.SharedMemory;
                    }
                    else if (StringComparer.OrdinalIgnoreCase.Equals(svalue, TCPIP))
                    {
                        return SqlConnectionString.NETLIB.TCPIP;
                    }
                    else if (StringComparer.OrdinalIgnoreCase.Equals(svalue, VIA))
                    {
                        return SqlConnectionString.NETLIB.VIA;
                    }
                    else
                    {
                        return svalue;
                    }
                }
                return base.ConvertFrom(context, culture, value);
            }

            public override bool CanConvertTo(ITypeDescriptorContext context, Type destinationType)
                => (typeof(string) == destinationType) || base.CanConvertTo(context, destinationType);

            public override object ConvertTo(ITypeDescriptorContext context, CultureInfo culture, object value, Type destinationType)
            {
                if ((value is string svalue) && (destinationType == typeof(string)))
                {
                    return svalue.Trim().ToLower(CultureInfo.InvariantCulture) switch
                    {
                        SqlConnectionString.NETLIB.NamedPipes => NamedPipes,
                        SqlConnectionString.NETLIB.SharedMemory => SharedMemory,
                        SqlConnectionString.NETLIB.TCPIP => TCPIP,
                        SqlConnectionString.NETLIB.VIA => VIA,
                        _ => svalue,
                    };
                }
                return base.ConvertTo(context, culture, value, destinationType);
            }

            public override bool GetStandardValuesSupported(ITypeDescriptorContext context) => true;

            public override bool GetStandardValuesExclusive(ITypeDescriptorContext context) => false;

            public override StandardValuesCollection GetStandardValues(ITypeDescriptorContext context)
            {
                StandardValuesCollection standardValues = _standardValues;
                if (standardValues is null)
                {
                    string[] names = new string[] {
                        NamedPipes,
                        SharedMemory,
                        TCPIP,
                        VIA,
                    };
                    standardValues = new StandardValuesCollection(names);
                    _standardValues = standardValues;
                }
                return standardValues;
            }
        }
#else    
        private static readonly string[] s_notSupportedKeywords = new string[DeprecatedKeywordsCount] {
            DbConnectionStringKeywords.ConnectionReset,
            DbConnectionStringKeywords.ContextConnection,
            DbConnectionStringKeywords.TransactionBinding,
        };

        private static readonly string[] s_notSupportedNetworkLibraryKeywords = new string[] {
            DbConnectionStringKeywords.NetworkLibrary,

            DbConnectionStringSynonyms.NET,
            DbConnectionStringSynonyms.NETWORK
        };
#endif
        #endregion //Private Methods

        #region Public APIs
        /// <include file='../../../../../../doc/snippets/Microsoft.Data.SqlClient/SqlConnectionStringBuilder.xml' path='docs/members[@name="SqlConnectionStringBuilder"]/ctor2/*' />
        public SqlConnectionStringBuilder() : this(null)
        {
        }

        /// <include file='../../../../../../doc/snippets/Microsoft.Data.SqlClient/SqlConnectionStringBuilder.xml' path='docs/members[@name="SqlConnectionStringBuilder"]/ctorConnectionString/*' />
        public SqlConnectionStringBuilder(string connectionString) : base()
        {
            if (!string.IsNullOrEmpty(connectionString))
            {
                ConnectionString = connectionString;
            }
        }

        /// <include file='../../../../../../doc/snippets/Microsoft.Data.SqlClient/SqlConnectionStringBuilder.xml' path='docs/members[@name="SqlConnectionStringBuilder"]/Item/*' />
        public override object this[string keyword]
        {
            get => GetAt(GetIndex(keyword));
            set
            {
                if (value is not null)
                {
                    Keywords index = GetIndex(keyword);
                    switch (index)
                    {
                        case Keywords.ApplicationIntent:
                            ApplicationIntent = ConvertToApplicationIntent(keyword, value);
                            break;
                        case Keywords.ApplicationName:
                            ApplicationName = ConvertToString(value);
                            break;
                        case Keywords.AttachDBFilename:
                            AttachDBFilename = ConvertToString(value);
                            break;
                        case Keywords.CurrentLanguage:
                            CurrentLanguage = ConvertToString(value);
                            break;
                        case Keywords.DataSource:
                            DataSource = ConvertToString(value);
                            break;
                        case Keywords.FailoverPartner:
                            FailoverPartner = ConvertToString(value);
                            break;
                        case Keywords.InitialCatalog:
                            InitialCatalog = ConvertToString(value);
                            break;
                        case Keywords.Password:
                            Password = ConvertToString(value);
                            break;
                        case Keywords.UserID:
                            UserID = ConvertToString(value);
                            break;
                        case Keywords.TransactionBinding:
                            TransactionBinding = ConvertToString(value);
                            break;
                        case Keywords.TypeSystemVersion:
                            TypeSystemVersion = ConvertToString(value);
                            break;
                        case Keywords.WorkstationID:
                            WorkstationID = ConvertToString(value);
                            break;

                        case Keywords.CommandTimeout:
                            CommandTimeout = ConvertToInt32(value);
                            break;
                        case Keywords.ConnectTimeout:
                            ConnectTimeout = ConvertToInt32(value);
                            break;
                        case Keywords.LoadBalanceTimeout:
                            LoadBalanceTimeout = ConvertToInt32(value);
                            break;
                        case Keywords.MaxPoolSize:
                            MaxPoolSize = ConvertToInt32(value);
                            break;
                        case Keywords.MinPoolSize:
                            MinPoolSize = ConvertToInt32(value);
                            break;
                        case Keywords.PacketSize:
                            PacketSize = ConvertToInt32(value);
                            break;

                        case Keywords.IntegratedSecurity:
                            IntegratedSecurity = ConvertToIntegratedSecurity(value);
                            break;
                        case Keywords.Authentication:
                            Authentication = ConvertToAuthenticationType(keyword, value);
                            break;
                        case Keywords.ColumnEncryptionSetting:
                            ColumnEncryptionSetting = ConvertToColumnEncryptionSetting(keyword, value);
                            break;
                        case Keywords.EnclaveAttestationUrl:
                            EnclaveAttestationUrl = ConvertToString(value);
                            break;
                        case Keywords.AttestationProtocol:
                            AttestationProtocol = ConvertToAttestationProtocol(keyword, value);
                            break;
                        case Keywords.IPAddressPreference:
                            IPAddressPreference = ConvertToIPAddressPreference(keyword, value);
                            break;
                        case Keywords.PoolBlockingPeriod:
                            PoolBlockingPeriod = ConvertToPoolBlockingPeriod(keyword, value);
                            break;
                        case Keywords.Encrypt:
                            Encrypt = ConvertToSqlConnectionEncryptionOption(keyword, value);
                            break;
<<<<<<< HEAD
                        case Keywords.IsTDSS:
                            IsTDSS = ConvertToBoolean(value);
=======
                        case Keywords.IsTDS8:
                            IsTDS8 = ConvertToBoolean(value);
>>>>>>> 5ac2096b
                            break;
                        case Keywords.HostNameInCertificate:
                            HostNameInCertificate = ConvertToString(value);
                            break;
                        case Keywords.TrustServerCertificate:
                            TrustServerCertificate = ConvertToBoolean(value);
                            break;
                        case Keywords.Enlist:
                            Enlist = ConvertToBoolean(value);
                            break;
                        case Keywords.MultipleActiveResultSets:
                            MultipleActiveResultSets = ConvertToBoolean(value);
                            break;
                        case Keywords.MultiSubnetFailover:
                            MultiSubnetFailover = ConvertToBoolean(value);
                            break;
                        case Keywords.PersistSecurityInfo:
                            PersistSecurityInfo = ConvertToBoolean(value);
                            break;
                        case Keywords.Pooling:
                            Pooling = ConvertToBoolean(value);
                            break;
                        case Keywords.Replication:
                            Replication = ConvertToBoolean(value);
                            break;
                        case Keywords.UserInstance:
                            UserInstance = ConvertToBoolean(value);
                            break;
                        case Keywords.ConnectRetryCount:
                            ConnectRetryCount = ConvertToInt32(value);
                            break;
                        case Keywords.ConnectRetryInterval:
                            ConnectRetryInterval = ConvertToInt32(value);
                            break;
#if NETFRAMEWORK
#pragma warning disable 618 // Obsolete properties
                        case Keywords.ConnectionReset:
                            ConnectionReset = ConvertToBoolean(value);
                            break;
                        case Keywords.ContextConnection:
                            ContextConnection = ConvertToBoolean(value);
                            break;
#pragma warning restore 618
                        case Keywords.NetworkLibrary:
                            NetworkLibrary = ConvertToString(value);
                            break;
                        case Keywords.TransparentNetworkIPResolution:
                            TransparentNetworkIPResolution = ConvertToBoolean(value);
                            break;
#if ADONET_CERT_AUTH
                        case Keywords.Certificate:
                            Certificate = ConvertToString(value);
                            break;
#endif
#endif
                        default:
                            Debug.Fail("unexpected keyword");
                            throw UnsupportedKeyword(keyword);
                    }
                }
                else
                {
                    Remove(keyword);
                }
            }
        }

        /// <include file='../../../../../../doc/snippets/Microsoft.Data.SqlClient/SqlConnectionStringBuilder.xml' path='docs/members[@name="SqlConnectionStringBuilder"]/ApplicationIntent/*' />
        [DisplayName(DbConnectionStringKeywords.ApplicationIntent)]
        [ResCategory(StringsHelper.ResourceNames.DataCategory_Initialization)]
        [ResDescription(StringsHelper.ResourceNames.DbConnectionString_ApplicationIntent)]
        [RefreshProperties(RefreshProperties.All)]
        public ApplicationIntent ApplicationIntent
        {
            get => _applicationIntent;
            set
            {
                if (!DbConnectionStringBuilderUtil.IsValidApplicationIntentValue(value))
                {
                    throw ADP.InvalidEnumerationValue(typeof(ApplicationIntent), (int)value);
                }

                SetApplicationIntentValue(value);
                _applicationIntent = value;
            }
        }

        /// <include file='../../../../../../doc/snippets/Microsoft.Data.SqlClient/SqlConnectionStringBuilder.xml' path='docs/members[@name="SqlConnectionStringBuilder"]/ApplicationName/*' />
        [DisplayName(DbConnectionStringKeywords.ApplicationName)]
        [ResCategory(StringsHelper.ResourceNames.DataCategory_Context)]
        [ResDescription(StringsHelper.ResourceNames.DbConnectionString_ApplicationName)]
        [RefreshProperties(RefreshProperties.All)]
        public string ApplicationName
        {
            get => _applicationName;
            set
            {
                SetValue(DbConnectionStringKeywords.ApplicationName, value);
                _applicationName = value;
            }
        }

        /// <include file='../../../../../../doc/snippets/Microsoft.Data.SqlClient/SqlConnectionStringBuilder.xml' path='docs/members[@name="SqlConnectionStringBuilder"]/AttachDBFilename/*' />
        [DisplayName(DbConnectionStringKeywords.AttachDBFilename)]
        [ResCategory(StringsHelper.ResourceNames.DataCategory_Source)]
        [ResDescription(StringsHelper.ResourceNames.DbConnectionString_AttachDBFilename)]
        [Editor("System.Windows.Forms.Design.FileNameEditor, System.Design, Version=4.0.0.0, Culture=neutral, PublicKeyToken=b03f5f7f11d50a3a", "System.Drawing.Design.UITypeEditor, System.Drawing, Version=4.0.0.0, Culture=neutral, PublicKeyToken=b03f5f7f11d50a3a")]
        [RefreshProperties(RefreshProperties.All)]
        public string AttachDBFilename
        {
            get => _attachDBFilename;
            set
            {
                SetValue(DbConnectionStringKeywords.AttachDBFilename, value);
                _attachDBFilename = value;
            }
        }

        /// <include file='../../../../../../doc/snippets/Microsoft.Data.SqlClient/SqlConnectionStringBuilder.xml' path='docs/members[@name="SqlConnectionStringBuilder"]/CommandTimeout/*' />
        [DisplayName(DbConnectionStringKeywords.CommandTimeout)]
        [ResCategory(StringsHelper.ResourceNames.DataCategory_Initialization)]
        [ResDescription(StringsHelper.ResourceNames.DbCommand_CommandTimeout)]
        [RefreshProperties(RefreshProperties.All)]
        public int CommandTimeout
        {
            get => _commandTimeout;
            set
            {
                if (value < 0)
                {
                    throw ADP.InvalidConnectionOptionValue(DbConnectionStringKeywords.CommandTimeout);
                }
                SetValue(DbConnectionStringKeywords.CommandTimeout, value);
                _commandTimeout = value;
            }
        }

        /// <include file='../../../../../../doc/snippets/Microsoft.Data.SqlClient/SqlConnectionStringBuilder.xml' path='docs/members[@name="SqlConnectionStringBuilder"]/ConnectTimeout/*' />
        [DisplayName(DbConnectionStringKeywords.ConnectTimeout)]
        [ResCategory(StringsHelper.ResourceNames.DataCategory_Initialization)]
        [ResDescription(StringsHelper.ResourceNames.DbConnectionString_ConnectTimeout)]
        [RefreshProperties(RefreshProperties.All)]
        public int ConnectTimeout
        {
            get => _connectTimeout;
            set
            {
                if (value < 0)
                {
                    throw ADP.InvalidConnectionOptionValue(DbConnectionStringKeywords.ConnectTimeout);
                }
                SetValue(DbConnectionStringKeywords.ConnectTimeout, value);
                _connectTimeout = value;
            }
        }

        /// <include file='../../../../../../doc/snippets/Microsoft.Data.SqlClient/SqlConnectionStringBuilder.xml' path='docs/members[@name="SqlConnectionStringBuilder"]/CurrentLanguage/*' />
        [DisplayName(DbConnectionStringKeywords.CurrentLanguage)]
        [ResCategory(StringsHelper.ResourceNames.DataCategory_Initialization)]
        [ResDescription(StringsHelper.ResourceNames.DbConnectionString_CurrentLanguage)]
        [RefreshProperties(RefreshProperties.All)]
        public string CurrentLanguage
        {
            get => _currentLanguage;
            set
            {
                SetValue(DbConnectionStringKeywords.CurrentLanguage, value);
                _currentLanguage = value;
            }
        }

        /// <include file='../../../../../../doc/snippets/Microsoft.Data.SqlClient/SqlConnectionStringBuilder.xml' path='docs/members[@name="SqlConnectionStringBuilder"]/DataSource/*' />
        [DisplayName(DbConnectionStringKeywords.DataSource)]
        [ResCategory(StringsHelper.ResourceNames.DataCategory_Source)]
        [ResDescription(StringsHelper.ResourceNames.DbConnectionString_DataSource)]
        [RefreshProperties(RefreshProperties.All)]
#if NETFRAMEWORK
        [TypeConverter(typeof(SqlDataSourceConverter))]
#endif
        public string DataSource
        {
            get => _dataSource;
            set
            {
                SetValue(DbConnectionStringKeywords.DataSource, value);
                _dataSource = value;
            }
        }

        /// <include file='../../../../../../doc/snippets/Microsoft.Data.SqlClient/SqlConnectionStringBuilder.xml' path='docs/members[@name="SqlConnectionStringBuilder"]/Encrypt/*' />
        [DisplayName(DbConnectionStringKeywords.Encrypt)]
        [ResCategory(StringsHelper.ResourceNames.DataCategory_Security)]
        [ResDescription(StringsHelper.ResourceNames.DbConnectionString_Encrypt)]
        [RefreshProperties(RefreshProperties.All)]
        public SqlConnectionEncryptionOption Encrypt
        {
            get => _encrypt;
            set
            {
                if (!DbConnectionStringBuilderUtil.IsValidConnectionStringEncryptionOption(value))
                {
                    throw ADP.InvalidEnumerationValue(typeof(SqlConnectionEncryptionOption), (int)value);
                }

                SetSqlConnectionEncryptionValue(value);
                _encrypt = value;
            }
        }

<<<<<<< HEAD
        /// <include file='../../../../../../doc/snippets/Microsoft.Data.SqlClient/SqlConnectionStringBuilder.xml' path='docs/members[@name="SqlConnectionStringBuilder"]/IsTdss/*' />
        [DisplayName(DbConnectionStringKeywords.IsTDSS)]
        [ResCategory(StringsHelper.ResourceNames.DataCategory_Security)]
        [ResDescription(StringsHelper.ResourceNames.DbConnectionString_Encrypt)]
        [RefreshProperties(RefreshProperties.All)]
        public bool IsTDSS
        {
            get => _isTdss;
            set
            {
                SetValue(DbConnectionStringKeywords.IsTDSS, value);
                _isTdss = value;
=======
        /// <include file='../../../../../../doc/snippets/Microsoft.Data.SqlClient/SqlConnectionStringBuilder.xml' path='docs/members[@name="SqlConnectionStringBuilder"]/IsTDS8/*' />
        [DisplayName(DbConnectionStringKeywords.IsTDS8)]
        [ResCategory(StringsHelper.ResourceNames.DataCategory_Security)]
        [ResDescription(StringsHelper.ResourceNames.DbConnectionString_Encrypt)]
        [RefreshProperties(RefreshProperties.All)]
        public bool IsTDS8
        {
            get => _isTDS8;
            set
            {
                SetValue(DbConnectionStringKeywords.IsTDS8, value);
                _isTDS8 = value;
>>>>>>> 5ac2096b
            }
        }

        /// <include file='../../../../../../doc/snippets/Microsoft.Data.SqlClient/SqlConnectionStringBuilder.xml' path='docs/members[@name="SqlConnectionStringBuilder"]/HostNameInCertificate/*' />
        [DisplayName(DbConnectionStringKeywords.HostNameInCertificate)]
        [ResCategory(StringsHelper.ResourceNames.DataCategory_Security)]
        [ResDescription(StringsHelper.ResourceNames.DbConnectionString_Encrypt)]
        [RefreshProperties(RefreshProperties.All)]
        public string HostNameInCertificate
        {
            get => _hostNameInCertificate;
            set
            {
                SetValue(DbConnectionStringKeywords.HostNameInCertificate, value);
                _hostNameInCertificate = value;
            }
        }

        /// <include file='../../../../../../doc/snippets/Microsoft.Data.SqlClient/SqlConnectionStringBuilder.xml' path='docs/members[@name="SqlConnectionStringBuilder"]/ColumnEncryptionSetting/*' />
        [DisplayName(DbConnectionStringKeywords.ColumnEncryptionSetting)]
        [ResCategory(StringsHelper.ResourceNames.DataCategory_Security)]
        [ResDescription(StringsHelper.ResourceNames.TCE_DbConnectionString_ColumnEncryptionSetting)]
        [RefreshProperties(RefreshProperties.All)]
        public SqlConnectionColumnEncryptionSetting ColumnEncryptionSetting
        {
            get => _columnEncryptionSetting;
            set
            {
                if (!DbConnectionStringBuilderUtil.IsValidColumnEncryptionSetting(value))
                {
                    throw ADP.InvalidEnumerationValue(typeof(SqlConnectionColumnEncryptionSetting), (int)value);
                }

                SetColumnEncryptionSettingValue(value);
                _columnEncryptionSetting = value;
            }
        }

        /// <include file='../../../../../../doc/snippets/Microsoft.Data.SqlClient/SqlConnectionStringBuilder.xml' path='docs/members[@name="SqlConnectionStringBuilder"]/EnclaveAttestationUrl/*' />
        [DisplayName(DbConnectionStringKeywords.EnclaveAttestationUrl)]
        [ResCategory(StringsHelper.ResourceNames.DataCategory_Security)]
        [ResDescription(StringsHelper.ResourceNames.TCE_DbConnectionString_EnclaveAttestationUrl)]
        [RefreshProperties(RefreshProperties.All)]
        public string EnclaveAttestationUrl
        {
            get => _enclaveAttestationUrl;
            set
            {
                SetValue(DbConnectionStringKeywords.EnclaveAttestationUrl, value);
                _enclaveAttestationUrl = value;
            }
        }

        /// <include file='../../../../../../doc/snippets/Microsoft.Data.SqlClient/SqlConnectionStringBuilder.xml' path='docs/members[@name="SqlConnectionStringBuilder"]/AttestationProtocol/*' />
        [DisplayName(DbConnectionStringKeywords.AttestationProtocol)]
        [ResCategory(StringsHelper.ResourceNames.DataCategory_Security)]
        [ResDescription(StringsHelper.ResourceNames.TCE_DbConnectionString_AttestationProtocol)]
        [RefreshProperties(RefreshProperties.All)]
        public SqlConnectionAttestationProtocol AttestationProtocol
        {
            get => _attestationProtocol;
            set
            {
                if (!DbConnectionStringBuilderUtil.IsValidAttestationProtocol(value))
                {
                    throw ADP.InvalidEnumerationValue(typeof(SqlConnectionAttestationProtocol), (int)value);
                }

                SetAttestationProtocolValue(value);
                _attestationProtocol = value;
            }
        }

        /// <include file='../../../../../../doc/snippets/Microsoft.Data.SqlClient/SqlConnectionStringBuilder.xml' path='docs/members[@name="SqlConnectionStringBuilder"]/IPAddressPreference/*' />
        [DisplayName(DbConnectionStringKeywords.IPAddressPreference)]
        [ResCategory(StringsHelper.ResourceNames.DataCategory_Security)]
        [ResDescription(StringsHelper.ResourceNames.TCE_DbConnectionString_IPAddressPreference)]
        [RefreshProperties(RefreshProperties.All)]
        public SqlConnectionIPAddressPreference IPAddressPreference
        {
            get => _ipAddressPreference;
            set
            {
                if (!DbConnectionStringBuilderUtil.IsValidIPAddressPreference(value))
                {
                    throw ADP.InvalidEnumerationValue(typeof(SqlConnectionIPAddressPreference), (int)value);
                }

                SetIPAddressPreferenceValue(value);
                _ipAddressPreference = value;
            }
        }

        /// <include file='../../../../../../doc/snippets/Microsoft.Data.SqlClient/SqlConnectionStringBuilder.xml' path='docs/members[@name="SqlConnectionStringBuilder"]/TrustServerCertificate/*' />
        [DisplayName(DbConnectionStringKeywords.TrustServerCertificate)]
        [ResCategory(StringsHelper.ResourceNames.DataCategory_Security)]
        [ResDescription(StringsHelper.ResourceNames.DbConnectionString_TrustServerCertificate)]
        [RefreshProperties(RefreshProperties.All)]
        public bool TrustServerCertificate
        {
            get => _trustServerCertificate;
            set
            {
                SetValue(DbConnectionStringKeywords.TrustServerCertificate, value);
                _trustServerCertificate = value;
            }
        }

        /// <include file='../../../../../../doc/snippets/Microsoft.Data.SqlClient/SqlConnectionStringBuilder.xml' path='docs/members[@name="SqlConnectionStringBuilder"]/Enlist/*' />
        [DisplayName(DbConnectionStringKeywords.Enlist)]
        [ResCategory(StringsHelper.ResourceNames.DataCategory_Pooling)]
        [ResDescription(StringsHelper.ResourceNames.DbConnectionString_Enlist)]
        [RefreshProperties(RefreshProperties.All)]
        public bool Enlist
        {
            get => _enlist;
            set
            {
                SetValue(DbConnectionStringKeywords.Enlist, value);
                _enlist = value;
            }
        }

        /// <include file='../../../../../../doc/snippets/Microsoft.Data.SqlClient/SqlConnectionStringBuilder.xml' path='docs/members[@name="SqlConnectionStringBuilder"]/FailoverPartner/*' />
        [DisplayName(DbConnectionStringKeywords.FailoverPartner)]
        [ResCategory(StringsHelper.ResourceNames.DataCategory_Source)]
        [ResDescription(StringsHelper.ResourceNames.DbConnectionString_FailoverPartner)]
        [RefreshProperties(RefreshProperties.All)]
#if NETFRAMEWORK
        [TypeConverter(typeof(SqlDataSourceConverter))]
#endif
        public string FailoverPartner
        {
            get => _failoverPartner;
            set
            {
                SetValue(DbConnectionStringKeywords.FailoverPartner, value);
                _failoverPartner = value;
            }
        }

        /// <include file='../../../../../../doc/snippets/Microsoft.Data.SqlClient/SqlConnectionStringBuilder.xml' path='docs/members[@name="SqlConnectionStringBuilder"]/InitialCatalog/*' />
        [DisplayName(DbConnectionStringKeywords.InitialCatalog)]
        [ResCategory(StringsHelper.ResourceNames.DataCategory_Source)]
        [ResDescription(StringsHelper.ResourceNames.DbConnectionString_InitialCatalog)]
        [RefreshProperties(RefreshProperties.All)]
        [TypeConverter(typeof(SqlInitialCatalogConverter))]
        public string InitialCatalog
        {
            get => _initialCatalog;
            set
            {
                SetValue(DbConnectionStringKeywords.InitialCatalog, value);
                _initialCatalog = value;
            }
        }

        /// <include file='../../../../../../doc/snippets/Microsoft.Data.SqlClient/SqlConnectionStringBuilder.xml' path='docs/members[@name="SqlConnectionStringBuilder"]/IntegratedSecurity/*' />
        [DisplayName(DbConnectionStringKeywords.IntegratedSecurity)]
        [ResCategory(StringsHelper.ResourceNames.DataCategory_Security)]
        [ResDescription(StringsHelper.ResourceNames.DbConnectionString_IntegratedSecurity)]
        [RefreshProperties(RefreshProperties.All)]
        public bool IntegratedSecurity
        {
            get => _integratedSecurity;
            set
            {
                SetValue(DbConnectionStringKeywords.IntegratedSecurity, value);
                _integratedSecurity = value;
            }
        }

        /// <include file='../../../../../../doc/snippets/Microsoft.Data.SqlClient/SqlConnectionStringBuilder.xml' path='docs/members[@name="SqlConnectionStringBuilder"]/Authentication/*' />
        [DisplayName(DbConnectionStringKeywords.Authentication)]
        [ResCategory(StringsHelper.ResourceNames.DataCategory_Security)]
        [ResDescription(StringsHelper.ResourceNames.DbConnectionString_Authentication)]
        [RefreshProperties(RefreshProperties.All)]
        public SqlAuthenticationMethod Authentication
        {
            get => _authentication;
            set
            {
                if (!DbConnectionStringBuilderUtil.IsValidAuthenticationTypeValue(value))
                {
                    throw ADP.InvalidEnumerationValue(typeof(SqlAuthenticationMethod), (int)value);
                }

                SetAuthenticationValue(value);
                _authentication = value;
            }
        }

        /// <include file='../../../../../../doc/snippets/Microsoft.Data.SqlClient/SqlConnectionStringBuilder.xml' path='docs/members[@name="SqlConnectionStringBuilder"]/LoadBalanceTimeout/*' />
        [DisplayName(DbConnectionStringKeywords.LoadBalanceTimeout)]
        [ResCategory(StringsHelper.ResourceNames.DataCategory_Pooling)]
        [ResDescription(StringsHelper.ResourceNames.DbConnectionString_LoadBalanceTimeout)]
        [RefreshProperties(RefreshProperties.All)]
        public int LoadBalanceTimeout
        {
            get => _loadBalanceTimeout;
            set
            {
                if (value < 0)
                {
                    throw ADP.InvalidConnectionOptionValue(DbConnectionStringKeywords.LoadBalanceTimeout);
                }
                SetValue(DbConnectionStringKeywords.LoadBalanceTimeout, value);
                _loadBalanceTimeout = value;
            }
        }

        /// <include file='../../../../../../doc/snippets/Microsoft.Data.SqlClient/SqlConnectionStringBuilder.xml' path='docs/members[@name="SqlConnectionStringBuilder"]/MaxPoolSize/*' />
        [DisplayName(DbConnectionStringKeywords.MaxPoolSize)]
        [ResCategory(StringsHelper.ResourceNames.DataCategory_Pooling)]
        [ResDescription(StringsHelper.ResourceNames.DbConnectionString_MaxPoolSize)]
        [RefreshProperties(RefreshProperties.All)]
        public int MaxPoolSize
        {
            get => _maxPoolSize;
            set
            {
                if (value < 1)
                {
                    throw ADP.InvalidConnectionOptionValue(DbConnectionStringKeywords.MaxPoolSize);
                }
                SetValue(DbConnectionStringKeywords.MaxPoolSize, value);
                _maxPoolSize = value;
            }
        }

        /// <include file='../../../../../../doc/snippets/Microsoft.Data.SqlClient/SqlConnectionStringBuilder.xml' path='docs/members[@name="SqlConnectionStringBuilder"]/ConnectRetryCount/*' />
        [DisplayName(DbConnectionStringKeywords.ConnectRetryCount)]
        [ResCategory(StringsHelper.ResourceNames.DataCategory_ConnectionResilency)]
        [ResDescription(StringsHelper.ResourceNames.DbConnectionString_ConnectRetryCount)]
        [RefreshProperties(RefreshProperties.All)]
        public int ConnectRetryCount
        {
            get => _connectRetryCount;
            set
            {
                if ((value < 0) || (value > 255))
                {
                    throw ADP.InvalidConnectionOptionValue(DbConnectionStringKeywords.ConnectRetryCount);
                }
                SetValue(DbConnectionStringKeywords.ConnectRetryCount, value);
                _connectRetryCount = value;
            }
        }

        /// <include file='../../../../../../doc/snippets/Microsoft.Data.SqlClient/SqlConnectionStringBuilder.xml' path='docs/members[@name="SqlConnectionStringBuilder"]/ConnectRetryInterval/*' />
        [DisplayName(DbConnectionStringKeywords.ConnectRetryInterval)]
        [ResCategory(StringsHelper.ResourceNames.DataCategory_ConnectionResilency)]
        [ResDescription(StringsHelper.ResourceNames.DbConnectionString_ConnectRetryInterval)]
        [RefreshProperties(RefreshProperties.All)]
        public int ConnectRetryInterval
        {
            get => _connectRetryInterval;
            set
            {
                if ((value < 1) || (value > 60))
                {
                    throw ADP.InvalidConnectionOptionValue(DbConnectionStringKeywords.ConnectRetryInterval);
                }
                SetValue(DbConnectionStringKeywords.ConnectRetryInterval, value);
                _connectRetryInterval = value;
            }
        }


        /// <include file='../../../../../../doc/snippets/Microsoft.Data.SqlClient/SqlConnectionStringBuilder.xml' path='docs/members[@name="SqlConnectionStringBuilder"]/MinPoolSize/*' />
        [DisplayName(DbConnectionStringKeywords.MinPoolSize)]
        [ResCategory(StringsHelper.ResourceNames.DataCategory_Pooling)]
        [ResDescription(StringsHelper.ResourceNames.DbConnectionString_MinPoolSize)]
        [RefreshProperties(RefreshProperties.All)]
        public int MinPoolSize
        {
            get => _minPoolSize;
            set
            {
                if (value < 0)
                {
                    throw ADP.InvalidConnectionOptionValue(DbConnectionStringKeywords.MinPoolSize);
                }
                SetValue(DbConnectionStringKeywords.MinPoolSize, value);
                _minPoolSize = value;
            }
        }

        /// <include file='../../../../../../doc/snippets/Microsoft.Data.SqlClient/SqlConnectionStringBuilder.xml' path='docs/members[@name="SqlConnectionStringBuilder"]/MultipleActiveResultSets/*' />
        [DisplayName(DbConnectionStringKeywords.MultipleActiveResultSets)]
        [ResCategory(StringsHelper.ResourceNames.DataCategory_Advanced)]
        [ResDescription(StringsHelper.ResourceNames.DbConnectionString_MultipleActiveResultSets)]
        [RefreshProperties(RefreshProperties.All)]
        public bool MultipleActiveResultSets
        {
            get => _multipleActiveResultSets;
            set
            {
                SetValue(DbConnectionStringKeywords.MultipleActiveResultSets, value);
                _multipleActiveResultSets = value;
            }
        }

        /// <include file='../../../../../../doc/snippets/Microsoft.Data.SqlClient/SqlConnectionStringBuilder.xml' path='docs/members[@name="SqlConnectionStringBuilder"]/MultiSubnetFailover/*' />
        [SuppressMessage("Microsoft.Naming", "CA1704:IdentifiersShouldBeSpelledCorrectly", Justification = "Reviewed and Approved by UE")]
        [DisplayName(DbConnectionStringKeywords.MultiSubnetFailover)]
        [ResCategory(StringsHelper.ResourceNames.DataCategory_Source)]
        [ResDescription(StringsHelper.ResourceNames.DbConnectionString_MultiSubnetFailover)]
        [RefreshProperties(RefreshProperties.All)]
        public bool MultiSubnetFailover
        {
            get => _multiSubnetFailover;
            set
            {
                SetValue(DbConnectionStringKeywords.MultiSubnetFailover, value);
                _multiSubnetFailover = value;
            }
        }

        /// <include file='../../../../../../doc/snippets/Microsoft.Data.SqlClient/SqlConnectionStringBuilder.xml' path='docs/members[@name="SqlConnectionStringBuilder"]/PacketSize/*' />
        [DisplayName(DbConnectionStringKeywords.PacketSize)]
        [ResCategory(StringsHelper.ResourceNames.DataCategory_Advanced)]
        [ResDescription(StringsHelper.ResourceNames.DbConnectionString_PacketSize)]
        [RefreshProperties(RefreshProperties.All)]
        public int PacketSize
        {
            get => _packetSize;
            set
            {
                if ((value < TdsEnums.MIN_PACKET_SIZE) || (TdsEnums.MAX_PACKET_SIZE < value))
                {
                    throw SQL.InvalidPacketSizeValue();
                }
                SetValue(DbConnectionStringKeywords.PacketSize, value);
                _packetSize = value;
            }
        }

        /// <include file='../../../../../../doc/snippets/Microsoft.Data.SqlClient/SqlConnectionStringBuilder.xml' path='docs/members[@name="SqlConnectionStringBuilder"]/Password/*' />
        [DisplayName(DbConnectionStringKeywords.Password)]
        [ResCategory(StringsHelper.ResourceNames.DataCategory_Security)]
        [ResDescription(StringsHelper.ResourceNames.DbConnectionString_Password)]
        [PasswordPropertyText(true)]
        [RefreshProperties(RefreshProperties.All)]
        public string Password
        {
            get => _password;
            set
            {
                SetValue(DbConnectionStringKeywords.Password, value);
                _password = value;
            }
        }

        /// <include file='../../../../../../doc/snippets/Microsoft.Data.SqlClient/SqlConnectionStringBuilder.xml' path='docs/members[@name="SqlConnectionStringBuilder"]/PersistSecurityInfo/*' />
        [DisplayName(DbConnectionStringKeywords.PersistSecurityInfo)]
        [ResCategory(StringsHelper.ResourceNames.DataCategory_Security)]
        [ResDescription(StringsHelper.ResourceNames.DbConnectionString_PersistSecurityInfo)]
        [RefreshProperties(RefreshProperties.All)]
        public bool PersistSecurityInfo
        {
            get => _persistSecurityInfo;
            set
            {
                SetValue(DbConnectionStringKeywords.PersistSecurityInfo, value);
                _persistSecurityInfo = value;
            }
        }

        /// <include file='../../../../../../doc/snippets/Microsoft.Data.SqlClient/SqlConnectionStringBuilder.xml' path='docs/members[@name="SqlConnectionStringBuilder"]/PoolBlockingPeriod/*' />
        [DisplayName(DbConnectionStringKeywords.PoolBlockingPeriod)]
        [ResCategory(StringsHelper.ResourceNames.DataCategory_Pooling)]
        [ResDescription(StringsHelper.ResourceNames.DbConnectionString_PoolBlockingPeriod)]
        [RefreshProperties(RefreshProperties.All)]
        public PoolBlockingPeriod PoolBlockingPeriod
        {
            get => _poolBlockingPeriod;
            set
            {
                if (!DbConnectionStringBuilderUtil.IsValidPoolBlockingPeriodValue(value))
                {
                    throw ADP.InvalidEnumerationValue(typeof(PoolBlockingPeriod), (int)value);
                }

                SetPoolBlockingPeriodValue(value);
                _poolBlockingPeriod = value;
            }
        }

        /// <include file='../../../../../../doc/snippets/Microsoft.Data.SqlClient/SqlConnectionStringBuilder.xml' path='docs/members[@name="SqlConnectionStringBuilder"]/Pooling/*' />
        [DisplayName(DbConnectionStringKeywords.Pooling)]
        [ResCategory(StringsHelper.ResourceNames.DataCategory_Pooling)]
        [ResDescription(StringsHelper.ResourceNames.DbConnectionString_Pooling)]
        [RefreshProperties(RefreshProperties.All)]
        public bool Pooling
        {
            get => _pooling;
            set
            {
                SetValue(DbConnectionStringKeywords.Pooling, value);
                _pooling = value;
            }
        }

        /// <include file='../../../../../../doc/snippets/Microsoft.Data.SqlClient/SqlConnectionStringBuilder.xml' path='docs/members[@name="SqlConnectionStringBuilder"]/Replication/*' />
        [DisplayName(DbConnectionStringKeywords.Replication)]
        [ResCategory(StringsHelper.ResourceNames.DataCategory_Replication)]
        [ResDescription(StringsHelper.ResourceNames.DbConnectionString_Replication)]
        [RefreshProperties(RefreshProperties.All)]
        public bool Replication
        {
            get => _replication;
            set
            {
                SetValue(DbConnectionStringKeywords.Replication, value);
                _replication = value;
            }
        }

        /// <include file='../../../../../../doc/snippets/Microsoft.Data.SqlClient/SqlConnectionStringBuilder.xml' path='docs/members[@name="SqlConnectionStringBuilder"]/TransactionBinding/*' />
        [DisplayName(DbConnectionStringKeywords.TransactionBinding)]
        [ResCategory(StringsHelper.ResourceNames.DataCategory_Advanced)]
        [ResDescription(StringsHelper.ResourceNames.DbConnectionString_TransactionBinding)]
        [RefreshProperties(RefreshProperties.All)]
        public string TransactionBinding
        {
            get => _transactionBinding;
            set
            {
                SetValue(DbConnectionStringKeywords.TransactionBinding, value);
                _transactionBinding = value;
            }
        }

        /// <include file='../../../../../../doc/snippets/Microsoft.Data.SqlClient/SqlConnectionStringBuilder.xml' path='docs/members[@name="SqlConnectionStringBuilder"]/TypeSystemVersion/*' />
        [DisplayName(DbConnectionStringKeywords.TypeSystemVersion)]
        [ResCategory(StringsHelper.ResourceNames.DataCategory_Advanced)]
        [ResDescription(StringsHelper.ResourceNames.DbConnectionString_TypeSystemVersion)]
        [RefreshProperties(RefreshProperties.All)]
        public string TypeSystemVersion
        {
            get => _typeSystemVersion;
            set
            {
                SetValue(DbConnectionStringKeywords.TypeSystemVersion, value);
                _typeSystemVersion = value;
            }
        }

        /// <include file='../../../../../../doc/snippets/Microsoft.Data.SqlClient/SqlConnectionStringBuilder.xml' path='docs/members[@name="SqlConnectionStringBuilder"]/UserID/*' />
        [DisplayName(DbConnectionStringKeywords.UserID)]
        [ResCategory(StringsHelper.ResourceNames.DataCategory_Security)]
        [ResDescription(StringsHelper.ResourceNames.DbConnectionString_UserID)]
        [RefreshProperties(RefreshProperties.All)]
        public string UserID
        {
            get => _userID;
            set
            {
                SetValue(DbConnectionStringKeywords.UserID, value);
                _userID = value;
            }
        }

        /// <include file='../../../../../../doc/snippets/Microsoft.Data.SqlClient/SqlConnectionStringBuilder.xml' path='docs/members[@name="SqlConnectionStringBuilder"]/UserInstance/*' />
        [DisplayName(DbConnectionStringKeywords.UserInstance)]
        [ResCategory(StringsHelper.ResourceNames.DataCategory_Source)]
        [ResDescription(StringsHelper.ResourceNames.DbConnectionString_UserInstance)]
        [RefreshProperties(RefreshProperties.All)]
        public bool UserInstance
        {
            get => _userInstance;
            set
            {
                SetValue(DbConnectionStringKeywords.UserInstance, value);
                _userInstance = value;
            }
        }

        /// <include file='../../../../../../doc/snippets/Microsoft.Data.SqlClient/SqlConnectionStringBuilder.xml' path='docs/members[@name="SqlConnectionStringBuilder"]/WorkstationID/*' />
        [DisplayName(DbConnectionStringKeywords.WorkstationID)]
        [ResCategory(StringsHelper.ResourceNames.DataCategory_Context)]
        [ResDescription(StringsHelper.ResourceNames.DbConnectionString_WorkstationID)]
        [RefreshProperties(RefreshProperties.All)]
        public string WorkstationID
        {
            get => _workstationID;
            set
            {
                SetValue(DbConnectionStringKeywords.WorkstationID, value);
                _workstationID = value;
            }
        }

        /// <include file='../../../../../../doc/snippets/Microsoft.Data.SqlClient/SqlConnectionStringBuilder.xml' path='docs/members[@name="SqlConnectionStringBuilder"]/IsFixedSize/*' />
        public override bool IsFixedSize => true;

        /// <include file='../../../../../../doc/snippets/Microsoft.Data.SqlClient/SqlConnectionStringBuilder.xml' path='docs/members[@name="SqlConnectionStringBuilder"]/Keys/*' />
        public override ICollection Keys => new ReadOnlyCollection<string>(s_validKeywords);

        /// <include file='../../../../../../doc/snippets/Microsoft.Data.SqlClient/SqlConnectionStringBuilder.xml' path='docs/members[@name="SqlConnectionStringBuilder"]/Values/*' />
        public override ICollection Values
        {
            get
            {
                // written this way so if the ordering of Keywords & _validKeywords changes
                // this is one less place to maintain
                object[] values = new object[s_validKeywords.Length];
                for (int i = 0; i < values.Length; ++i)
                {
                    values[i] = GetAt((Keywords)i);
                }
                return new ReadOnlyCollection<object>(values);
            }
        }

        /// <include file='../../../../../../doc/snippets/Microsoft.Data.SqlClient/SqlConnectionStringBuilder.xml' path='docs/members[@name="SqlConnectionStringBuilder"]/Clear/*' />
        public override void Clear()
        {
            base.Clear();
            for (int i = 0; i < s_validKeywords.Length; ++i)
            {
                Reset((Keywords)i);
            }
        }

        /// <include file='../../../../../../doc/snippets/Microsoft.Data.SqlClient/SqlConnectionStringBuilder.xml' path='docs/members[@name="SqlConnectionStringBuilder"]/ContainsKey/*' />
        public override bool ContainsKey(string keyword)
        {
            ADP.CheckArgumentNull(keyword, nameof(keyword));
            return s_keywords.ContainsKey(keyword);
        }

        /// <include file='../../../../../../doc/snippets/Microsoft.Data.SqlClient/SqlConnectionStringBuilder.xml' path='docs/members[@name="SqlConnectionStringBuilder"]/Remove/*' />
        public override bool Remove(string keyword)
        {
            ADP.CheckArgumentNull(keyword, nameof(keyword));
            if (s_keywords.TryGetValue(keyword, out Keywords index))
            {
                if (base.Remove(s_validKeywords[(int)index]))
                {
                    Reset(index);
                    return true;
                }
            }
            return false;
        }

        /// <include file='../../../../../../doc/snippets/Microsoft.Data.SqlClient/SqlConnectionStringBuilder.xml' path='docs/members[@name="SqlConnectionStringBuilder"]/ShouldSerialize/*' />
        public override bool ShouldSerialize(string keyword)
        {
            ADP.CheckArgumentNull(keyword, nameof(keyword));
            return s_keywords.TryGetValue(keyword, out Keywords index) && base.ShouldSerialize(s_validKeywords[(int)index]);
        }

        /// <include file='../../../../../../doc/snippets/Microsoft.Data.SqlClient/SqlConnectionStringBuilder.xml' path='docs/members[@name="SqlConnectionStringBuilder"]/TryGetValue/*' />
        public override bool TryGetValue(string keyword, out object value)
        {
            if (s_keywords.TryGetValue(keyword, out Keywords index))
            {
                value = GetAt(index);
                return true;
            }
            value = null;
            return false;
        }

#if NETFRAMEWORK
        /// <include file='../../../../../../doc/snippets/Microsoft.Data.SqlClient/SqlConnectionStringBuilder.xml' path='docs/members[@name="SqlConnectionStringBuilder"]/ConnectionReset/*' />
        [Browsable(false)]
        [DisplayName(DbConnectionStringKeywords.ConnectionReset)]
        [Obsolete("ConnectionReset has been deprecated. SqlConnection will ignore the 'connection reset' keyword and always reset the connection.")] // SQLPT 41700
        [ResCategory(StringsHelper.ResourceNames.DataCategory_Pooling)]
        [ResDescription(StringsHelper.ResourceNames.DbConnectionString_ConnectionReset)]
        [RefreshProperties(RefreshProperties.All)]
        public bool ConnectionReset
        {
            get => _connectionReset;
            set
            {
                SetValue(DbConnectionStringKeywords.ConnectionReset, value);
                _connectionReset = value;
            }
        }

        /// <include file='../../../../../../doc/snippets/Microsoft.Data.SqlClient/SqlConnectionStringBuilder.xml' path='docs/members[@name="SqlConnectionStringBuilder"]/ContextConnection/*' />
        [DisplayName(DbConnectionStringKeywords.ContextConnection)]
        [Obsolete("ContextConnection has been deprecated. SqlConnection will ignore the 'Context Connection' keyword.")]
        [ResCategory(StringsHelper.ResourceNames.DataCategory_Source)]
        [ResDescription(StringsHelper.ResourceNames.DbConnectionString_ContextConnection)]
        [RefreshProperties(RefreshProperties.All)]
        public bool ContextConnection
        {
            get => _contextConnection;
            set
            {
                SetValue(DbConnectionStringKeywords.ContextConnection, value);
                _contextConnection = value;
            }
        }

        /// <include file='../../../../../../doc/snippets/Microsoft.Data.SqlClient/SqlConnectionStringBuilder.xml' path='docs/members[@name="SqlConnectionStringBuilder"]/TransparentNetworkIPResolution/*' />
        [DisplayName(DbConnectionStringKeywords.TransparentNetworkIPResolution)]
        [ResCategory(StringsHelper.ResourceNames.DataCategory_Source)]
        [ResDescription(StringsHelper.ResourceNames.DbConnectionString_TransparentNetworkIPResolution)]
        [RefreshProperties(RefreshProperties.All)]
        public bool TransparentNetworkIPResolution
        {
            get => _transparentNetworkIPResolution;
            set
            {
                SetValue(DbConnectionStringKeywords.TransparentNetworkIPResolution, value);
                _transparentNetworkIPResolution = value;
            }
        }

        /// <include file='../../../../../../doc/snippets/Microsoft.Data.SqlClient/SqlConnectionStringBuilder.xml' path='docs/members[@name="SqlConnectionStringBuilder"]/NetworkLibrary/*' />
        [DisplayName(DbConnectionStringKeywords.NetworkLibrary)]
        [ResCategory(StringsHelper.ResourceNames.DataCategory_Advanced)]
        [ResDescription(StringsHelper.ResourceNames.DbConnectionString_NetworkLibrary)]
        [RefreshProperties(RefreshProperties.All)]
        [TypeConverter(typeof(NetworkLibraryConverter))]
        public string NetworkLibrary
        {
            get => _networkLibrary;
            set
            {
                if (value is not null)
                {
                    value = value.Trim().ToLower(CultureInfo.InvariantCulture) switch
                    {
                        SqlConnectionString.NETLIB.AppleTalk => SqlConnectionString.NETLIB.AppleTalk,
                        SqlConnectionString.NETLIB.BanyanVines => SqlConnectionString.NETLIB.BanyanVines,
                        SqlConnectionString.NETLIB.IPXSPX => SqlConnectionString.NETLIB.IPXSPX,
                        SqlConnectionString.NETLIB.Multiprotocol => SqlConnectionString.NETLIB.Multiprotocol,
                        SqlConnectionString.NETLIB.NamedPipes => SqlConnectionString.NETLIB.NamedPipes,
                        SqlConnectionString.NETLIB.SharedMemory => SqlConnectionString.NETLIB.SharedMemory,
                        SqlConnectionString.NETLIB.TCPIP => SqlConnectionString.NETLIB.TCPIP,
                        SqlConnectionString.NETLIB.VIA => SqlConnectionString.NETLIB.VIA,
                        _ => throw ADP.InvalidConnectionOptionValue(DbConnectionStringKeywords.NetworkLibrary),
                    };
                }
                SetValue(DbConnectionStringKeywords.NetworkLibrary, value);
                _networkLibrary = value;
            }
        }

#if ADONET_CERT_AUTH
        [DisplayName(DbConnectionStringKeywords.Certificate)]
        [ResCategory(StringsHelper.ResourceNames.DataCategory_Security)]
        [ResDescription(StringsHelper.ResourceNames.DbConnectionString_Certificate)]
        [RefreshProperties(RefreshProperties.All)]
        public string Certificate {
            get => _certificate;
            set {
                if (!DbConnectionStringBuilderUtil.IsValidCertificateValue(value)) {
                    throw ADP.InvalidConnectionOptionValue(DbConnectionStringKeywords.Certificate);
                }

                SetValue(DbConnectionStringKeywords.Certificate, value);
                _certificate = value;
            }
        }
#endif
#endif
        #endregion // Public APIs
    }
}<|MERGE_RESOLUTION|>--- conflicted
+++ resolved
@@ -46,11 +46,7 @@
             Replication,
             ConnectTimeout,
             Encrypt,
-<<<<<<< HEAD
-            IsTDSS,
-=======
             IsTDS8,
->>>>>>> 5ac2096b
             HostNameInCertificate,
             TrustServerCertificate,
             LoadBalanceTimeout,
@@ -112,11 +108,7 @@
         private int _connectRetryCount = DbConnectionStringDefaults.ConnectRetryCount;
         private int _connectRetryInterval = DbConnectionStringDefaults.ConnectRetryInterval;
         private SqlConnectionEncryptionOption _encrypt = DbConnectionStringDefaults.Encrypt;
-<<<<<<< HEAD
-        private bool _isTdss = DbConnectionStringDefaults.IsTDSS;
-=======
         private bool _isTDS8 = DbConnectionStringDefaults.IsTDS8;
->>>>>>> 5ac2096b
         private string _hostNameInCertificate = DbConnectionStringDefaults.HostNameInCertificate;
         private bool _trustServerCertificate = DbConnectionStringDefaults.TrustServerCertificate;
         private bool _enlist = DbConnectionStringDefaults.Enlist;
@@ -161,11 +153,7 @@
             validKeywords[(int)Keywords.CurrentLanguage] = DbConnectionStringKeywords.CurrentLanguage;
             validKeywords[(int)Keywords.DataSource] = DbConnectionStringKeywords.DataSource;
             validKeywords[(int)Keywords.Encrypt] = DbConnectionStringKeywords.Encrypt;
-<<<<<<< HEAD
-            validKeywords[(int)Keywords.IsTDSS] = DbConnectionStringKeywords.IsTDSS;
-=======
             validKeywords[(int)Keywords.IsTDS8] = DbConnectionStringKeywords.IsTDS8;
->>>>>>> 5ac2096b
             validKeywords[(int)Keywords.HostNameInCertificate] = DbConnectionStringKeywords.HostNameInCertificate;
             validKeywords[(int)Keywords.Enlist] = DbConnectionStringKeywords.Enlist;
             validKeywords[(int)Keywords.FailoverPartner] = DbConnectionStringKeywords.FailoverPartner;
@@ -219,11 +207,7 @@
                 { DbConnectionStringKeywords.CurrentLanguage, Keywords.CurrentLanguage },
                 { DbConnectionStringKeywords.DataSource, Keywords.DataSource },
                 { DbConnectionStringKeywords.Encrypt, Keywords.Encrypt },
-<<<<<<< HEAD
-                { DbConnectionStringKeywords.IsTDSS, Keywords.IsTDSS },
-=======
                 { DbConnectionStringKeywords.IsTDS8, Keywords.IsTDS8 },
->>>>>>> 5ac2096b
                 { DbConnectionStringKeywords.HostNameInCertificate, Keywords.HostNameInCertificate },
                 { DbConnectionStringKeywords.Enlist, Keywords.Enlist },
                 { DbConnectionStringKeywords.FailoverPartner, Keywords.FailoverPartner },
@@ -346,13 +330,8 @@
                     return DataSource;
                 case Keywords.Encrypt:
                     return Encrypt;
-<<<<<<< HEAD
-                case Keywords.IsTDSS:
-                    return IsTDSS;
-=======
                 case Keywords.IsTDS8:
                     return IsTDS8;
->>>>>>> 5ac2096b
                 case Keywords.HostNameInCertificate:
                     return HostNameInCertificate;
                 case Keywords.Enlist:
@@ -477,13 +456,8 @@
                 case Keywords.Encrypt:
                     _encrypt = DbConnectionStringDefaults.Encrypt;
                     break;
-<<<<<<< HEAD
-                case Keywords.IsTDSS:
-                    _isTdss = DbConnectionStringDefaults.IsTDSS;
-=======
                 case Keywords.IsTDS8:
                     _isTDS8 = DbConnectionStringDefaults.IsTDS8;
->>>>>>> 5ac2096b
                     break;
                 case Keywords.HostNameInCertificate:
                     _hostNameInCertificate = DbConnectionStringDefaults.HostNameInCertificate;
@@ -1034,13 +1008,8 @@
                         case Keywords.Encrypt:
                             Encrypt = ConvertToSqlConnectionEncryptionOption(keyword, value);
                             break;
-<<<<<<< HEAD
-                        case Keywords.IsTDSS:
-                            IsTDSS = ConvertToBoolean(value);
-=======
                         case Keywords.IsTDS8:
                             IsTDS8 = ConvertToBoolean(value);
->>>>>>> 5ac2096b
                             break;
                         case Keywords.HostNameInCertificate:
                             HostNameInCertificate = ConvertToString(value);
@@ -1250,20 +1219,6 @@
             }
         }
 
-<<<<<<< HEAD
-        /// <include file='../../../../../../doc/snippets/Microsoft.Data.SqlClient/SqlConnectionStringBuilder.xml' path='docs/members[@name="SqlConnectionStringBuilder"]/IsTdss/*' />
-        [DisplayName(DbConnectionStringKeywords.IsTDSS)]
-        [ResCategory(StringsHelper.ResourceNames.DataCategory_Security)]
-        [ResDescription(StringsHelper.ResourceNames.DbConnectionString_Encrypt)]
-        [RefreshProperties(RefreshProperties.All)]
-        public bool IsTDSS
-        {
-            get => _isTdss;
-            set
-            {
-                SetValue(DbConnectionStringKeywords.IsTDSS, value);
-                _isTdss = value;
-=======
         /// <include file='../../../../../../doc/snippets/Microsoft.Data.SqlClient/SqlConnectionStringBuilder.xml' path='docs/members[@name="SqlConnectionStringBuilder"]/IsTDS8/*' />
         [DisplayName(DbConnectionStringKeywords.IsTDS8)]
         [ResCategory(StringsHelper.ResourceNames.DataCategory_Security)]
@@ -1276,7 +1231,6 @@
             {
                 SetValue(DbConnectionStringKeywords.IsTDS8, value);
                 _isTDS8 = value;
->>>>>>> 5ac2096b
             }
         }
 
