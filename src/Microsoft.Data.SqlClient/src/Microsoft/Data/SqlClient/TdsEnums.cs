// Licensed to the .NET Foundation under one or more agreements.
// The .NET Foundation licenses this file to you under the MIT license.
// See the LICENSE file in the project root for more information.

using System;
using System.Data;
using System.Diagnostics;

namespace Microsoft.Data.SqlClient
{
    /// <devdoc> Class of variables for the Tds connection.
    /// </devdoc>
    internal static class TdsEnums
    {
        // internal tdsparser constants


        public const string SQL_PROVIDER_NAME = Common.DbConnectionStringDefaults.ApplicationName;

        public static readonly decimal SQL_SMALL_MONEY_MIN = new(-214748.3648);
        public static readonly decimal SQL_SMALL_MONEY_MAX = new(214748.3647);

#if NETFRAMEWORK
        // sql debugging constants, sdci is the structure passed in
        public const string SDCI_MAPFILENAME = "SqlClientSSDebug";
        public const byte SDCI_MAX_MACHINENAME = 32;
        public const byte SDCI_MAX_DLLNAME = 16;
        public const byte SDCI_MAX_DATA = 255;
        public const int SQLDEBUG_OFF = 0;
        public const int SQLDEBUG_ON = 1;
        public const int SQLDEBUG_CONTEXT = 2;
        public const string SP_SDIDEBUG = "sp_sdidebug";
        public static readonly string[] SQLDEBUG_MODE_NAMES = new string[3] {
            "off",
            "on",
            "context"
        };
#endif

        // HACK!!!
        // Constant for SqlDbType.SmallVarBinary... store internal variable here instead of on
        // SqlDbType so that it is not surfaced to the user!!!  Related to dtc and the fact that
        // the TransactionManager TDS stream is the only token left that uses VarBinarys instead of
        // BigVarBinarys.
        public const SqlDbType SmallVarBinary = (SqlDbType)(SqlDbType.Variant) + 1;

        // network protocol string constants
        public const string TCP = "tcp";
        public const string NP = "np";
        public const string RPC = "rpc";
        public const string BV = "bv";
        public const string ADSP = "adsp";
        public const string SPX = "spx";
        public const string VIA = "via";
        public const string LPC = "lpc";
        public const string ADMIN = "admin";

        // network function string constants
        public const string INIT_SSPI_PACKAGE = "InitSSPIPackage";
        public const string INIT_SESSION = "InitSession";
        public const string CONNECTION_GET_SVR_USER = "ConnectionGetSvrUser";
        public const string GEN_CLIENT_CONTEXT = "GenClientContext";

        // tdsparser packet handling constants
        public const byte SOFTFLUSH = 0;
        public const byte HARDFLUSH = 1;
        public const byte IGNORE = 2;

        // header constants
        public const int HEADER_LEN = 8;
        public const int HEADER_LEN_FIELD_OFFSET = 2;
        public const int SPID_OFFSET = 4;
        public const int SQL2005_HEADER_LEN = 12; //2005 headers also include a MARS session id
        public const int MARS_ID_OFFSET = 8;
        public const int HEADERTYPE_QNOTIFICATION = 1;
        public const int HEADERTYPE_MARS = 2;
        public const int HEADERTYPE_TRACE = 3;

        // other various constants
        public const int SUCCEED = 1;
        public const int FAIL = 0;
        public const short TYPE_SIZE_LIMIT = 8000;
        public const int MIN_PACKET_SIZE = 512;
        // Login packet can be no greater than 4k until server sends us env-change
        // increasing packet size.
        public const int DEFAULT_LOGIN_PACKET_SIZE = 4096;
        public const int MAX_PRELOGIN_PAYLOAD_LENGTH = 1024;
        public const int MAX_PACKET_SIZE = 32768;
        public const int MAX_SERVER_USER_NAME = 256;  // obtained from luxor

        // Severity  0 - 10 indicates informational (non-error) messages
        // Severity 11 - 16 indicates errors that can be corrected by user (syntax errors, etc...)
        // Severity 17 - 19 indicates failure due to insufficient resources in the server
        //      (max locks exceeded, not enough memory, other internal server limits reached, etc..)
        // Severity 20 - 25 Severe problems with the server, connection terminated.
        public const byte MIN_ERROR_CLASS = 11;   // webdata 100667: This should actually be 11
        public const byte MAX_USER_CORRECTABLE_ERROR_CLASS = 16;
        public const byte FATAL_ERROR_CLASS = 20;

        //    Message types
        public const byte MT_SQL = 1;    // SQL command batch
        public const byte MT_LOGIN = 2;    // Login message for pre-7.0
        public const byte MT_RPC = 3;    // Remote procedure call
        public const byte MT_TOKENS = 4;    // Table response data stream
        public const byte MT_BINARY = 5;    // Unformatted binary response data (UNUSED)
        public const byte MT_ATTN = 6;    // Attention (break) signal
        public const byte MT_BULK = 7;    // Bulk load data
        public const byte MT_FEDAUTH = 8;    // Authentication token for federated authentication
        public const byte MT_CLOSE = 9;    // Close subchannel   (UNUSED)
        public const byte MT_ERROR = 10;   // Protocol error detected
        public const byte MT_ACK = 11;   // Protocol acknowledgement   (UNUSED)
        public const byte MT_ECHO = 12;   // Echo data  (UNUSED)
        public const byte MT_LOGOUT = 13;   // Logout message (UNUSED)
        public const byte MT_TRANS = 14;   // Transaction Manager Interface
        public const byte MT_OLEDB = 15;   // ? (UNUSED)
        public const byte MT_LOGIN7 = 16;   // Login message for 7.0 or later
        public const byte MT_SSPI = 17;   // SSPI message
        public const byte MT_PRELOGIN = 18;   // Pre-login handshake

        // Message status bits
        public const byte ST_EOM = 0x1; // Packet is end-of-message
        public const byte ST_AACK = 0x2; // Packet acknowledges attention (server to client)
        public const byte ST_IGNORE = 0x2; // Ignore this event (client to server)
        public const byte ST_BATCH = 0x4; // Message is part of a batch.
        public const byte ST_RESET_CONNECTION = 0x8; // Exec sp_reset_connection prior to processing message
        public const byte ST_RESET_CONNECTION_PRESERVE_TRANSACTION = 0x10;  // reset prior to processing, with preserving local tx

        // TDS control tokens
        public const byte SQLCOLFMT = 0xa1;
        public const byte SQLPROCID = 0x7c;
        public const byte SQLCOLNAME = 0xa0;
        public const byte SQLTABNAME = 0xa4;
        public const byte SQLCOLINFO = 0xa5;
        public const byte SQLALTNAME = 0xa7;
        public const byte SQLALTFMT = 0xa8;
        public const byte SQLERROR = 0xaa;
        public const byte SQLINFO = 0xab;
        public const byte SQLRETURNVALUE = 0xac;
        public const byte SQLRETURNSTATUS = 0x79;
        public const byte SQLRETURNTOK = 0xdb;
        public const byte SQLALTCONTROL = 0xaf;
        public const byte SQLROW = 0xd1;
        public const byte SQLNBCROW = 0xd2;    // same as ROW with null-bit-compression support
        public const byte SQLALTROW = 0xd3;
        public const byte SQLDONE = 0xfd;
        public const byte SQLDONEPROC = 0xfe;
        public const byte SQLDONEINPROC = 0xff;
        public const byte SQLOFFSET = 0x78;
        public const byte SQLORDER = 0xa9;
        public const byte SQLDEBUG_CMD = 0x60;
        public const byte SQLLOGINACK = 0xad;
        public const byte SQLFEATUREEXTACK = 0xae;    // TDS 7.4 - feature ack
        public const byte SQLSESSIONSTATE = 0xe4;    // TDS 7.4 - connection resiliency session state
        public const byte SQLENVCHANGE = 0xe3;    // Environment change notification
        public const byte SQLSECLEVEL = 0xed;    // Security level token ???
        public const byte SQLROWCRC = 0x39;    // ROWCRC datastream???
        public const byte SQLCOLMETADATA = 0x81;    // Column metadata including name
        public const byte SQLALTMETADATA = 0x88;    // Alt column metadata including name
        public const byte SQLSSPI = 0xed;    // SSPI data
        public const byte SQLFEDAUTHINFO = 0xee;    // Info for client to generate fed auth token
        public const byte SQLRESCOLSRCS = 0xa2;
        public const byte SQLDATACLASSIFICATION = 0xa3;

        // Environment change notification streams
        // TYPE on TDS ENVCHANGE token stream (from sql\ntdbms\include\odsapi.h)
        //
        public const byte ENV_DATABASE = 1;  // Database changed
        public const byte ENV_LANG = 2;  // Language changed
        public const byte ENV_CHARSET = 3;  // Character set changed
        public const byte ENV_PACKETSIZE = 4;  // Packet size changed
        public const byte ENV_LOCALEID = 5;  // Unicode data sorting locale id
        public const byte ENV_COMPFLAGS = 6;  // Unicode data sorting comparison flags
        public const byte ENV_COLLATION = 7;  // SQL Collation
        // The following are environment change tokens valid for 2005 or later.
        public const byte ENV_BEGINTRAN = 8;  // Transaction began
        public const byte ENV_COMMITTRAN = 9;  // Transaction committed
        public const byte ENV_ROLLBACKTRAN = 10; // Transaction rolled back
        public const byte ENV_ENLISTDTC = 11; // Enlisted in Distributed Transaction
        public const byte ENV_DEFECTDTC = 12; // Defected from Distributed Transaction
        public const byte ENV_LOGSHIPNODE = 13; // Realtime Log shipping primary node
        public const byte ENV_PROMOTETRANSACTION = 15; // Promote Transaction
        public const byte ENV_TRANSACTIONMANAGERADDRESS = 16; // Transaction Manager Address
        public const byte ENV_TRANSACTIONENDED = 17; // Transaction Ended
        public const byte ENV_SPRESETCONNECTIONACK = 18; // SP_Reset_Connection ack
        public const byte ENV_USERINSTANCE = 19; // User Instance
        public const byte ENV_ROUTING = 20; // Routing (ROR) information

        public enum EnvChangeType : byte
        {
            ENVCHANGE_DATABASE = ENV_DATABASE,
            ENVCHANGE_LANG = ENV_LANG,
            ENVCHANGE_CHARSET = ENV_CHARSET,
            ENVCHANGE_PACKETSIZE = ENV_PACKETSIZE,
            ENVCHANGE_LOCALEID = ENV_LOCALEID,
            ENVCHANGE_COMPFLAGS = ENV_COMPFLAGS,
            ENVCHANGE_COLLATION = ENV_COLLATION,
            ENVCHANGE_BEGINTRAN = ENV_BEGINTRAN,
            ENVCHANGE_COMMITTRAN = ENV_COMMITTRAN,
            ENVCHANGE_ROLLBACKTRAN = ENV_ROLLBACKTRAN,
            ENVCHANGE_ENLISTDTC = ENV_ENLISTDTC,
            ENVCHANGE_DEFECTDTC = ENV_DEFECTDTC,
            ENVCHANGE_LOGSHIPNODE = ENV_LOGSHIPNODE,
            ENVCHANGE_PROMOTETRANSACTION = ENV_PROMOTETRANSACTION,
            ENVCHANGE_TRANSACTIONMANAGERADDRESS = ENV_TRANSACTIONMANAGERADDRESS,
            ENVCHANGE_TRANSACTIONENDED = ENV_TRANSACTIONENDED,
            ENVCHANGE_SPRESETCONNECTIONACK = ENV_SPRESETCONNECTIONACK,
            ENVCHANGE_USERINSTANCE = ENV_USERINSTANCE,
            ENVCHANGE_ROUTING = ENV_ROUTING
        }

        // done status stream bit masks
        public const int DONE_MORE = 0x0001; // more command results coming
        public const int DONE_ERROR = 0x0002; // error in command batch
        public const int DONE_INXACT = 0x0004; // transaction in progress
        public const int DONE_PROC = 0x0008; // done from stored proc
        public const int DONE_COUNT = 0x0010; // count in done info
        public const int DONE_ATTN = 0x0020; // oob ack
        public const int DONE_INPROC = 0x0040; // like DONE_PROC except proc had error
        public const int DONE_RPCINBATCH = 0x0080; // Done from RPC in batch
        public const int DONE_SRVERROR = 0x0100; // Severe error in which resultset should be discarded
        public const int DONE_FMTSENT = 0x8000; // fmt message sent, done_inproc req'd

        // Feature Extension
        public const byte FEATUREEXT_TERMINATOR = 0xFF;
        public const byte FEATUREEXT_SRECOVERY = 0x01;
        public const byte FEATUREEXT_FEDAUTH = 0x02;
        // 0x03 is for x_eFeatureExtensionId_Rcs
        public const byte FEATUREEXT_TCE = 0x04;
        public const byte FEATUREEXT_GLOBALTRANSACTIONS = 0x05;
        // 0x06 is for x_eFeatureExtensionId_LoginToken
        // 0x07 is for x_eFeatureExtensionId_ClientSideTelemetry
        public const byte FEATUREEXT_AZURESQLSUPPORT = 0x08;
        public const byte FEATUREEXT_DATACLASSIFICATION = 0x09;
        public const byte FEATUREEXT_UTF8SUPPORT = 0x0A;
        public const byte FEATUREEXT_SQLDNSCACHING = 0x0B;

        [Flags]
        public enum FeatureExtension : uint
        {
            None = 0,
            SessionRecovery = 1 << (TdsEnums.FEATUREEXT_SRECOVERY - 1),
            FedAuth = 1 << (TdsEnums.FEATUREEXT_FEDAUTH - 1),
            Tce = 1 << (TdsEnums.FEATUREEXT_TCE - 1),
            GlobalTransactions = 1 << (TdsEnums.FEATUREEXT_GLOBALTRANSACTIONS - 1),
            AzureSQLSupport = 1 << (TdsEnums.FEATUREEXT_AZURESQLSUPPORT - 1),
            DataClassification = 1 << (TdsEnums.FEATUREEXT_DATACLASSIFICATION - 1),
            UTF8Support = 1 << (TdsEnums.FEATUREEXT_UTF8SUPPORT - 1),
            SQLDNSCaching = 1 << (TdsEnums.FEATUREEXT_SQLDNSCACHING - 1)
        }

        public const uint UTF8_IN_TDSCOLLATION = 0x4000000;

        public const byte FEDAUTHLIB_LIVEID = 0X00;
        public const byte FEDAUTHLIB_SECURITYTOKEN = 0x01;
        public const byte FEDAUTHLIB_MSAL = 0x02;
        public const byte FEDAUTHLIB_RESERVED = 0X7F;

        public enum FedAuthLibrary : byte
        {
            LiveId = FEDAUTHLIB_LIVEID,
            SecurityToken = FEDAUTHLIB_SECURITYTOKEN,
            MSAL = FEDAUTHLIB_MSAL,
            Default = FEDAUTHLIB_RESERVED
        }

        public const byte MSALWORKFLOW_ACTIVEDIRECTORYPASSWORD = 0x01;
        public const byte MSALWORKFLOW_ACTIVEDIRECTORYINTEGRATED = 0x02;
        public const byte MSALWORKFLOW_ACTIVEDIRECTORYINTERACTIVE = 0x03;
        public const byte MSALWORKFLOW_ACTIVEDIRECTORYSERVICEPRINCIPAL = 0x01; // Using the Password byte as that is the closest we have
        public const byte MSALWORKFLOW_ACTIVEDIRECTORYDEVICECODEFLOW = 0x03; // Using the Interactive byte as that is the closest we have
        public const byte MSALWORKFLOW_ACTIVEDIRECTORYMANAGEDIDENTITY = 0x03; // Using the Interactive byte as that's supported for Identity based authentication
        public const byte MSALWORKFLOW_ACTIVEDIRECTORYDEFAULT = 0x03; // Using the Interactive byte as that is the closest we have to non-password based authentication modes

        public enum ActiveDirectoryWorkflow : byte
        {
            Password = MSALWORKFLOW_ACTIVEDIRECTORYPASSWORD,
            Integrated = MSALWORKFLOW_ACTIVEDIRECTORYINTEGRATED,
            Interactive = MSALWORKFLOW_ACTIVEDIRECTORYINTERACTIVE,
            ServicePrincipal = MSALWORKFLOW_ACTIVEDIRECTORYSERVICEPRINCIPAL,
            DeviceCodeFlow = MSALWORKFLOW_ACTIVEDIRECTORYDEVICECODEFLOW,
            ManagedIdentity = MSALWORKFLOW_ACTIVEDIRECTORYMANAGEDIDENTITY,
            Default = MSALWORKFLOW_ACTIVEDIRECTORYDEFAULT,
        }

        // The string used for username in the error message when Authentication = Active Directory Integrated with FedAuth is used, if authentication fails.
        public const string NTAUTHORITYANONYMOUSLOGON = @"NT Authority\Anonymous Logon";

        //    Loginrec defines
        public const byte MAX_LOG_NAME = 30;              // TDS 4.2 login rec max name length
        public const byte MAX_PROG_NAME = 10;              // max length of loginrec program name
        public const byte SEC_COMP_LEN = 8;               // length of security compartments
        public const byte MAX_PK_LEN = 6;               // max length of TDS packet size
        public const byte MAX_NIC_SIZE = 6;               // The size of a MAC or client address
        public const byte SQLVARIANT_SIZE = 2;               // size of the fixed portion of a sql variant (type, cbPropBytes)
        public const byte VERSION_SIZE = 4;               // size of the tds version (4 unsigned bytes)
        public const int CLIENT_PROG_VER = 0x06000000;      // Client interface version
        public const int SQL2005_LOG_REC_FIXED_LEN = 0x5e;
        // misc
        public const int TEXT_TIME_STAMP_LEN = 8;
        public const int COLLATION_INFO_LEN = 4;

        /*
                public const byte INT4_LSB_HI   = 0;     // lsb is low byte (e.g. 68000)
                //    public const byte INT4_LSB_LO   = 1;     // lsb is low byte (e.g. VAX)
                public const byte INT2_LSB_HI   = 2;     // lsb is low byte (e.g. 68000)
                //    public const byte INT2_LSB_LO   = 3;     // lsb is low byte (e.g. VAX)
                public const byte FLT_IEEE_HI   = 4;     // lsb is low byte (e.g. 68000)
                public const byte CHAR_ASCII    = 6;     // ASCII character set
                public const byte TWO_I4_LSB_HI = 8;     // lsb is low byte (e.g. 68000
                //    public const byte TWO_I4_LSB_LO = 9;     // lsb is low byte (e.g. VAX)
                //    public const byte FLT_IEEE_LO   = 10;    // lsb is low byte (e.g. MSDOS)
                public const byte FLT4_IEEE_HI  = 12;    // IEEE 4-byte floating point -lsb is high byte
                //    public const byte FLT4_IEEE_LO  = 13;    // IEEE 4-byte floating point -lsb is low byte
                public const byte TWO_I2_LSB_HI = 16;    // lsb is high byte
                //    public const byte TWO_I2_LSB_LO = 17;    // lsb is low byte

                public const byte LDEFSQL     = 0;    // server sends its default
                public const byte LDEFUSER    = 0;    // regular old user
                public const byte LINTEGRATED = 8;    // integrated security login
        */

        /* Versioning scheme table:

            Client sends:
            0x70000000 -> 7.0
            0x71000000 -> 2000 RTM
            0x71000001 -> 2000 SP1
            0x72xx0002 -> 2005 RTM

            Server responds:
            0x07000000 -> 7.0     // Notice server response format is different for bwd compat
            0x07010000 -> 2000 RTM // Notice server response format is different for bwd compat
            0x71000001 -> 2000 SP1
            0x72xx0002 -> 2005 RTM
        */

        // Pre 2000 SP1 versioning scheme:
        public const int SQL70OR2000_MAJOR = 0x07;     // The high byte (b3) is not sufficient to distinguish
        public const int SQL70_INCREMENT = 0x00;     // 7.0 and 2000
        public const int SQL2000_INCREMENT = 0x01;     // So we need to look at the high-mid byte (b2) as well
        public const int DEFAULT_MINOR = 0x0000;

        // Majors:
        public const int SQL2000SP1_MAJOR = 0x71;     // For 2000 SP1 and later the versioning schema changed and
        public const int SQL2005_MAJOR = 0x72;     // the high-byte is sufficient to distinguish later versions
        public const int SQL2008_MAJOR = 0x73;
        public const int SQL2012_MAJOR = 0x74;
        public const string TDS8 = "tds/8.0"; //TDS8

        // Increments:
        public const int SQL2000SP1_INCREMENT = 0x00;
        public const int SQL2005_INCREMENT = 0x09;
        public const int SQL2008_INCREMENT = 0x0b;
        public const int SQL2012_INCREMENT = 0x00;

        // Minors:
        public const int SQL2000SP1_MINOR = 0x0001;
        public const int SQL2005_RTM_MINOR = 0x0002;
        public const int SQL2008_MINOR = 0x0003;
        public const int SQL2012_MINOR = 0x0004;

        public const int ORDER_68000 = 1;
        public const int USE_DB_ON = 1;
        public const int INIT_DB_FATAL = 1;
        public const int SET_LANG_ON = 1;
        public const int INIT_LANG_FATAL = 1;
        public const int ODBC_ON = 1;
        public const int SSPI_ON = 1;
        public const int REPL_ON = 3;


        // send the read-only intent to the server
        public const int READONLY_INTENT_ON = 1;

        // Token masks
        public const byte SQLLenMask = 0x30;    // mask to check for length tokens
        public const byte SQLFixedLen = 0x30;    // Mask to check for fixed token
        public const byte SQLVarLen = 0x20;    // Value to check for variable length token
        public const byte SQLZeroLen = 0x10;    // Value to check for zero length token
        public const byte SQLVarCnt = 0x00;    // Value to check for variable count token

        // Token masks for COLINFO status
        public const byte SQLDifferentName = 0x20; // column name different than select list name
        public const byte SQLExpression = 0x4;     // column was result of an expression
        public const byte SQLKey = 0x8;            // column is part of the key for the table
        public const byte SQLHidden = 0x10;        // column not part of select list but added because part of key

        // Token masks for COLMETADATA flags
        //   first byte
        public const byte Nullable = 0x1;
        public const byte Identity = 0x10;
        public const byte Updatability = 0xb;   // mask off bits 3 and 4
        //   second byte
        public const byte ClrFixedLen = 0x1;    // Fixed length CLR type
        public const byte IsColumnSet = 0x4;    // Column is an XML representation of an aggregation of other columns
        public const byte IsEncrypted = 0x8;    // Column is encrypted using TCE

        // null values
        public const uint VARLONGNULL = 0xffffffff; // null value for text and image types
        public const int VARNULL = 0xffff;    // null value for character and binary types
        public const int MAXSIZE = 8000; // max size for any column
        public const byte FIXEDNULL = 0;
        public const ulong UDTNULL = 0xffffffffffffffff;

        // SQL Server Data Type Tokens.
        public const int SQLVOID = 0x1f;
        public const int SQLTEXT = 0x23;
        public const int SQLVARBINARY = 0x25;
        public const int SQLINTN = 0x26;
        public const int SQLVARCHAR = 0x27;
        public const int SQLBINARY = 0x2d;
        public const int SQLIMAGE = 0x22;
        public const int SQLCHAR = 0x2f;
        public const int SQLINT1 = 0x30;
        public const int SQLBIT = 0x32;
        public const int SQLINT2 = 0x34;
        public const int SQLINT4 = 0x38;
        public const int SQLMONEY = 0x3c;
        public const int SQLDATETIME = 0x3d;
        public const int SQLFLT8 = 0x3e;
        public const int SQLFLTN = 0x6d;
        public const int SQLMONEYN = 0x6e;
        public const int SQLDATETIMN = 0x6f;
        public const int SQLFLT4 = 0x3b;
        public const int SQLMONEY4 = 0x7a;
        public const int SQLDATETIM4 = 0x3a;
        public const int SQLDECIMALN = 0x6a;
        public const int SQLNUMERICN = 0x6c;
        public const int SQLUNIQUEID = 0x24;
        public const int SQLBIGCHAR = 0xaf;
        public const int SQLBIGVARCHAR = 0xa7;
        public const int SQLBIGBINARY = 0xad;
        public const int SQLBIGVARBINARY = 0xa5;
        public const int SQLBITN = 0x68;
        public const int SQLNCHAR = 0xef;
        public const int SQLNVARCHAR = 0xe7;
        public const int SQLNTEXT = 0x63;
        public const int SQLUDT = 0xF0;

        // aggregate operator type TDS tokens, used by compute statements:
        public const int AOPCNTB = 0x09;
        public const int AOPSTDEV = 0x30;
        public const int AOPSTDEVP = 0x31;
        public const int AOPVAR = 0x32;
        public const int AOPVARP = 0x33;

        public const int AOPCNT = 0x4b;
        public const int AOPSUM = 0x4d;
        public const int AOPAVG = 0x4f;
        public const int AOPMIN = 0x51;
        public const int AOPMAX = 0x52;
        public const int AOPANY = 0x53;
        public const int AOPNOOP = 0x56;

        // SQL Server user-defined type tokens we care about
        public const int SQLTIMESTAMP = 0x50;

        public const int MAX_NUMERIC_LEN = 0x11; // 17 bytes of data for max numeric/decimal length
        public const int DEFAULT_NUMERIC_PRECISION = 0x1D; // 29 is the default max numeric precision(Decimal.MaxValue) if not user set
        public const int SQL70_DEFAULT_NUMERIC_PRECISION = 0x1C; // 28 is the default max numeric precision for 7.0 (Decimal.MaxValue doesn't work for 7.0)
        public const int MAX_NUMERIC_PRECISION = 0x26; // 38 is max numeric precision;
        public const byte UNKNOWN_PRECISION_SCALE = 0xff; // -1 is value for unknown precision or scale

        // The following datatypes are specific to 2000 (version 8) and later.
        public const int SQLINT8 = 0x7f;
        public const int SQLVARIANT = 0x62;

        // The following datatypes are specific to 2005 (version 9) or later
        public const int SQLXMLTYPE = 0xf1;
        public const int XMLUNICODEBOM = 0xfeff;
        public static readonly byte[] XMLUNICODEBOMBYTES = { 0xff, 0xfe };

        // The following datatypes are specific to 2008 (version 10) or later
        public const int SQLTABLE = 0xf3;
        public const int SQLDATE = 0x28;
        public const int SQLTIME = 0x29;
        public const int SQLDATETIME2 = 0x2a;
        public const int SQLDATETIMEOFFSET = 0x2b;

        public const int DEFAULT_VARTIME_SCALE = 7;

        //Partially length prefixed datatypes constants. These apply to XMLTYPE, BIGVARCHRTYPE,
        // NVARCHARTYPE, and BIGVARBINTYPE. Valid for 2005 or later

        public const ulong SQL_PLP_NULL = 0xffffffffffffffff;        // Represents null value
        public const ulong SQL_PLP_UNKNOWNLEN = 0xfffffffffffffffe;  // Data coming in chunks, total length unknown
        public const int SQL_PLP_CHUNK_TERMINATOR = 0x00000000;     // Represents end of chunked data.
        public const ushort SQL_USHORTVARMAXLEN = 0xffff;          // Second ushort in TDS stream is this value if one of max types

        // TVPs require some new in-value control tokens:
        public const byte TVP_ROWCOUNT_ESTIMATE = 0x12;
        public const byte TVP_ROW_TOKEN = 0x01;
        public const byte TVP_END_TOKEN = 0x00;
        public const ushort TVP_NOMETADATA_TOKEN = 0xFFFF;
        public const byte TVP_ORDER_UNIQUE_TOKEN = 0x10;

        // TvpColumnMetaData flags
        public const int TVP_DEFAULT_COLUMN = 0x200;

        // TVP_ORDER_UNIQUE_TOKEN flags
        public const byte TVP_ORDERASC_FLAG = 0x1;
        public const byte TVP_ORDERDESC_FLAG = 0x2;
        public const byte TVP_UNIQUE_FLAG = 0x4;

#if NETFRAMEWORK
        public const bool Is68K = false;
        public const bool TraceTDS = false;
#endif

        // RPC function names
        public const string SP_EXECUTESQL = "sp_executesql";       // used against 7.0 servers
        public const string SP_PREPEXEC = "sp_prepexec";         // used against 7.5 servers

        public const string SP_PREPARE = "sp_prepare";          // used against 7.0 servers
        public const string SP_EXECUTE = "sp_execute";
        public const string SP_UNPREPARE = "sp_unprepare";
        public const string SP_PARAMS = "sp_procedure_params_rowset";
        public const string SP_PARAMS_MANAGED = "sp_procedure_params_managed";
        public const string SP_PARAMS_MGD10 = "sp_procedure_params_100_managed";

        // RPC ProcID's
        // NOTE: It is more efficient to call these procs using ProcID's instead of names
        public const ushort RPC_PROCID_CURSOR = 1;
        public const ushort RPC_PROCID_CURSOROPEN = 2;
        public const ushort RPC_PROCID_CURSORPREPARE = 3;
        public const ushort RPC_PROCID_CURSOREXECUTE = 4;
        public const ushort RPC_PROCID_CURSORPREPEXEC = 5;
        public const ushort RPC_PROCID_CURSORUNPREPARE = 6;
        public const ushort RPC_PROCID_CURSORFETCH = 7;
        public const ushort RPC_PROCID_CURSOROPTION = 8;
        public const ushort RPC_PROCID_CURSORCLOSE = 9;
        public const ushort RPC_PROCID_EXECUTESQL = 10;
        public const ushort RPC_PROCID_PREPARE = 11;
        public const ushort RPC_PROCID_EXECUTE = 12;
        public const ushort RPC_PROCID_PREPEXEC = 13;
        public const ushort RPC_PROCID_PREPEXECRPC = 14;
        public const ushort RPC_PROCID_UNPREPARE = 15;

        // For Transactions
        public const string TRANS_BEGIN = "BEGIN TRANSACTION";
        public const string TRANS_COMMIT = "COMMIT TRANSACTION";
        public const string TRANS_ROLLBACK = "ROLLBACK TRANSACTION";
        public const string TRANS_IF_ROLLBACK = "IF @@TRANCOUNT > 0 ROLLBACK TRANSACTION";
        public const string TRANS_SAVE = "SAVE TRANSACTION";

        // For Transactions - isolation levels
        public const string TRANS_READ_COMMITTED = "SET TRANSACTION ISOLATION LEVEL READ COMMITTED";
        public const string TRANS_READ_UNCOMMITTED = "SET TRANSACTION ISOLATION LEVEL READ UNCOMMITTED";
        public const string TRANS_REPEATABLE_READ = "SET TRANSACTION ISOLATION LEVEL REPEATABLE READ";
        public const string TRANS_SERIALIZABLE = "SET TRANSACTION ISOLATION LEVEL SERIALIZABLE";
        public const string TRANS_SNAPSHOT = "SET TRANSACTION ISOLATION LEVEL SNAPSHOT";

        // Batch RPC flags
        public const byte SQL2000_RPCBATCHFLAG = 0x80;
        public const byte SQL2005_RPCBATCHFLAG = 0xFF;

        // RPC flags
        public const byte RPC_RECOMPILE = 0x1;
        public const byte RPC_NOMETADATA = 0x2;

        // RPC parameter class
        public const byte RPC_PARAM_BYREF = 0x1;
        public const byte RPC_PARAM_DEFAULT = 0x2;
        public const byte RPC_PARAM_ENCRYPTED = 0x8;

        // SQL parameter list text
        public const string PARAM_OUTPUT = "output";

        // SQL Parameter constants
        public const int MAX_PARAMETER_NAME_LENGTH = 128;

        // metadata options (added around an existing sql statement)

        // prefixes
        public const string FMTONLY_ON = " SET FMTONLY ON;";
        public const string FMTONLY_OFF = " SET FMTONLY OFF;";
        // suffixes
        public const string BROWSE_ON = " SET NO_BROWSETABLE ON;";
        public const string BROWSE_OFF = " SET NO_BROWSETABLE OFF;";

        // generic table name
        public const string TABLE = "Table";

        public const int EXEC_THRESHOLD = 0x3; // if the number of commands we execute is > than this threshold, than do prep/exec/unprep instead
        // of executesql.

        // dbnetlib error values
        public const short TIMEOUT_EXPIRED = -2;
        public const short ENCRYPTION_NOT_SUPPORTED = 20;
#if NETFRAMEWORK
        public const short CTAIP_NOT_SUPPORTED = 21;
#endif

        // CAUTION: These are not error codes returned by SNI. This is used for backward compatibility
        // since netlib (now removed from sqlclient) returned these codes.

        // SQL error values (from sqlerrorcodes.h)
        public const int LOGON_FAILED = 18456;
        public const int PASSWORD_EXPIRED = 18488;
        public const int IMPERSONATION_FAILED = 1346;
        public const int P_TOKENTOOLONG = 103;

        // SQL error that indicates retry for Always Encrypted
        public const int TCE_CONVERSION_ERROR_CLIENT_RETRY = 33514;
        public const int TCE_ENCLAVE_INVALID_SESSION_HANDLE = 33195;

        // SNI\Win32 error values
        // NOTE: these are simply windows system error codes, not SNI specific
        public const uint SNI_UNINITIALIZED = unchecked((uint)-1);
        public const uint SNI_SUCCESS = 0;        // The operation completed successfully.
        public const uint SNI_ERROR = 1;          // Error
        public const uint SNI_WAIT_TIMEOUT = 258;      // The wait operation timed out.
        public const uint SNI_SUCCESS_IO_PENDING = 997;      // Overlapped I/O operation is in progress.

        // Windows Sockets Error Codes
        public const short SNI_WSAECONNRESET = 10054;    // An existing connection was forcibly closed by the remote host.

        // SNI internal errors (shouldn't overlap with Win32 / socket errors)
        public const uint SNI_QUEUE_FULL = 1048576;		 // Packet queue is full

        // SNI flags
        public const uint SNI_SSL_VALIDATE_CERTIFICATE = 1;   // This enables validation of server certificate
        public const uint SNI_SSL_USE_SCHANNEL_CACHE = 2;     // This enables schannel session cache
        public const uint SNI_SSL_IGNORE_CHANNEL_BINDINGS = 0x10; // Used with SSL Provider, sent to SNIAddProvider in case of SQL Authentication & Encrypt.
        public const uint SNI_SSL_SEND_ALPN_EXTENSION = 0x4000;   // This flag instructs SSL provider to send the ALPN extension in the ClientHello message

        public const string DEFAULT_ENGLISH_CODE_PAGE_STRING = "iso_1";
        public const short DEFAULT_ENGLISH_CODE_PAGE_VALUE = 1252;
        public const short CHARSET_CODE_PAGE_OFFSET = 2;
        internal const int MAX_SERVERNAME = 255;

        // Sql Statement Tokens in the DONE packet
        // (see ntdbms\ntinc\tokens.h)
        //
        internal const ushort SELECT = 0xc1;
        internal const ushort INSERT = 0xc3;
        internal const ushort DELETE = 0xc4;
        internal const ushort UPDATE = 0xc5;
        internal const ushort ABORT = 0xd2;
        internal const ushort BEGINXACT = 0xd4;
        internal const ushort ENDXACT = 0xd5;
        internal const ushort BULKINSERT = 0xf0;
        internal const ushort OPENCURSOR = 0x20;
        internal const ushort MERGE = 0x117;


        // Login data validation Rules
        //
        internal const ushort MAXLEN_HOSTNAME = 128; // the client machine name
        internal const ushort MAXLEN_CLIENTID = 128;
        internal const ushort MAXLEN_CLIENTSECRET = 128;
        internal const ushort MAXLEN_APPNAME = 128; // the client application name
        internal const ushort MAXLEN_SERVERNAME = 128; // the server name
        internal const ushort MAXLEN_CLIENTINTERFACE = 128; // the interface library name
        internal const ushort MAXLEN_LANGUAGE = 128; // the initial language
        internal const ushort MAXLEN_DATABASE = 128; // the initial database
        internal const ushort MAXLEN_ATTACHDBFILE = 260; // the filename for a database that is to be attached during the connection process
        internal const ushort MAXLEN_NEWPASSWORD = 128; // new password for the specified login.


        // array copied directly from tdssort.h from luxor
        public static readonly ushort[] CODE_PAGE_FROM_SORT_ID = {
            0,      /*   0 */
            0,      /*   1 */
            0,      /*   2 */
            0,      /*   3 */
            0,      /*   4 */
            0,      /*   5 */
            0,      /*   6 */
            0,      /*   7 */
            0,      /*   8 */
            0,      /*   9 */
            0,      /*  10 */
            0,      /*  11 */
            0,      /*  12 */
            0,      /*  13 */
            0,      /*  14 */
            0,      /*  15 */
            0,      /*  16 */
            0,      /*  17 */
            0,      /*  18 */
            0,      /*  19 */
            0,      /*  20 */
            0,      /*  21 */
            0,      /*  22 */
            0,      /*  23 */
            0,      /*  24 */
            0,      /*  25 */
            0,      /*  26 */
            0,      /*  27 */
            0,      /*  28 */
            0,      /*  29 */
            437,    /*  30 */
            437,    /*  31 */
            437,    /*  32 */
            437,    /*  33 */
            437,    /*  34 */
            0,      /*  35 */
            0,      /*  36 */
            0,      /*  37 */
            0,      /*  38 */
            0,      /*  39 */
            850,    /*  40 */
            850,    /*  41 */
            850,    /*  42 */
            850,    /*  43 */
            850,    /*  44 */
            0,      /*  45 */
            0,      /*  46 */
            0,      /*  47 */
            0,      /*  48 */
            850,    /*  49 */
            1252,   /*  50 */
            1252,   /*  51 */
            1252,   /*  52 */
            1252,   /*  53 */
            1252,   /*  54 */
            850,    /*  55 */
            850,    /*  56 */
            850,    /*  57 */
            850,    /*  58 */
            850,    /*  59 */
            850,    /*  60 */
            850,    /*  61 */
            0,      /*  62 */
            0,      /*  63 */
            0,      /*  64 */
            0,      /*  65 */
            0,      /*  66 */
            0,      /*  67 */
            0,      /*  68 */
            0,      /*  69 */
            0,      /*  70 */
            1252,   /*  71 */
            1252,   /*  72 */
            1252,   /*  73 */
            1252,   /*  74 */
            1252,   /*  75 */
            0,      /*  76 */
            0,      /*  77 */
            0,      /*  78 */
            0,      /*  79 */
            1250,   /*  80 */
            1250,   /*  81 */
            1250,   /*  82 */
            1250,   /*  83 */
            1250,   /*  84 */
            1250,   /*  85 */
            1250,   /*  86 */
            1250,   /*  87 */
            1250,   /*  88 */
            1250,   /*  89 */
            1250,   /*  90 */
            1250,   /*  91 */
            1250,   /*  92 */
            1250,   /*  93 */
            1250,   /*  94 */
            1250,   /*  95 */
            1250,   /*  96 */
            1250,   /*  97 */
            1250,   /*  98 */
            0,      /*  99 */
            0,      /* 100 */
            0,      /* 101 */
            0,      /* 102 */
            0,      /* 103 */
            1251,   /* 104 */
            1251,   /* 105 */
            1251,   /* 106 */
            1251,   /* 107 */
            1251,   /* 108 */
            0,      /* 109 */
            0,      /* 110 */
            0,      /* 111 */
            1253,   /* 112 */
            1253,   /* 113 */
            1253,   /* 114 */
            0,      /* 115 */
            0,      /* 116 */
            0,      /* 117 */
            0,      /* 118 */
            0,      /* 119 */
            1253,   /* 120 */
            1253,   /* 121 */
            1253,   /* 122 */
            0,      /* 123 */
            1253,   /* 124 */
            0,      /* 125 */
            0,      /* 126 */
            0,      /* 127 */
            1254,   /* 128 */
            1254,   /* 129 */
            1254,   /* 130 */
            0,      /* 131 */
            0,      /* 132 */
            0,      /* 133 */
            0,      /* 134 */
            0,      /* 135 */
            1255,   /* 136 */
            1255,   /* 137 */
            1255,   /* 138 */
            0,      /* 139 */
            0,      /* 140 */
            0,      /* 141 */
            0,      /* 142 */
            0,      /* 143 */
            1256,   /* 144 */
            1256,   /* 145 */
            1256,   /* 146 */
            0,      /* 147 */
            0,      /* 148 */
            0,      /* 149 */
            0,      /* 150 */
            0,      /* 151 */
            1257,   /* 152 */
            1257,   /* 153 */
            1257,   /* 154 */
            1257,   /* 155 */
            1257,   /* 156 */
            1257,   /* 157 */
            1257,   /* 158 */
            1257,   /* 159 */
            1257,   /* 160 */
            0,      /* 161 */
            0,      /* 162 */
            0,      /* 163 */
            0,      /* 164 */
            0,      /* 165 */
            0,      /* 166 */
            0,      /* 167 */
            0,      /* 168 */
            0,      /* 169 */
            0,      /* 170 */
            0,      /* 171 */
            0,      /* 172 */
            0,      /* 173 */
            0,      /* 174 */
            0,      /* 175 */
            0,      /* 176 */
            0,      /* 177 */
            0,      /* 178 */
            0,      /* 179 */
            0,      /* 180 */
            0,      /* 181 */
            0,      /* 182 */
            1252,   /* 183 */
            1252,   /* 184 */
            1252,   /* 185 */
            1252,   /* 186 */
            0,      /* 187 */
            0,      /* 188 */
            0,      /* 189 */
            0,      /* 190 */
            0,      /* 191 */
            932,    /* 192 */
            932,    /* 193 */
            949,    /* 194 */
            949,    /* 195 */
            950,    /* 196 */
            950,    /* 197 */
            936,    /* 198 */
            936,    /* 199 */
            932,    /* 200 */
            949,    /* 201 */
            950,    /* 202 */
            936,    /* 203 */
            874,    /* 204 */
            874,    /* 205 */
            874,    /* 206 */
            0,      /* 207 */
            0,      /* 208 */
            0,      /* 209 */
            1252,   /* 210 */
            1252,   /* 211 */
            1252,   /* 212 */
            1252,   /* 213 */
            1252,   /* 214 */
            1252,   /* 215 */
            1252,   /* 216 */
            1252,   /* 217 */
            0,      /* 218 */
            0,      /* 219 */
            0,      /* 220 */
            0,      /* 221 */
            0,      /* 222 */
            0,      /* 223 */
            0,      /* 224 */
            0,      /* 225 */
            0,      /* 226 */
            0,      /* 227 */
            0,      /* 228 */
            0,      /* 229 */
            0,      /* 230 */
            0,      /* 231 */
            0,      /* 232 */
            0,      /* 233 */
            0,      /* 234 */
            0,      /* 235 */
            0,      /* 236 */
            0,      /* 237 */
            0,      /* 238 */
            0,      /* 239 */
            0,      /* 240 */
            0,      /* 241 */
            0,      /* 242 */
            0,      /* 243 */
            0,      /* 244 */
            0,      /* 245 */
            0,      /* 246 */
            0,      /* 247 */
            0,      /* 248 */
            0,      /* 249 */
            0,      /* 250 */
            0,      /* 251 */
            0,      /* 252 */
            0,      /* 253 */
            0,      /* 254 */
            0,      /* 255 */
        };

#if NETFRAMEWORK
        internal enum UDTFormatType
        {
            Native = 1,
            UserDefined = 2
        }
#endif

        internal enum TransactionManagerRequestType
        {
            GetDTCAddress = 0,
            Propagate = 1,
            Begin = 5,
            Promote = 6,
            Commit = 7,
            Rollback = 8,
            Save = 9
        };

        internal enum TransactionManagerIsolationLevel
        {
            Unspecified = 0x00,
            ReadUncommitted = 0x01,
            ReadCommitted = 0x02,
            RepeatableRead = 0x03,
            Serializable = 0x04,
            Snapshot = 0x05
        }

        internal enum GenericType
        {
            MultiSet = 131,
        };

        // Date, Time, DateTime2, DateTimeOffset specific constants
        internal static readonly long[] TICKS_FROM_SCALE = {
            10000000,
            1000000,
            100000,
            10000,
            1000,
            100,
            10,
            1,
        };

        internal const int MAX_TIME_SCALE = 7; // Maximum scale for time-related types
        internal const int MAX_TIME_LENGTH = 5; // Maximum length for time
        internal const int MAX_DATETIME2_LENGTH = 8; // Maximum length for datetime2
        internal const int WHIDBEY_DATE_LENGTH = 10;
        internal static readonly int[] WHIDBEY_TIME_LENGTH = { 8, 10, 11, 12, 13, 14, 15, 16 };
        internal static readonly int[] WHIDBEY_DATETIME2_LENGTH = { 19, 21, 22, 23, 24, 25, 26, 27 };
        internal static readonly int[] WHIDBEY_DATETIMEOFFSET_LENGTH = { 26, 28, 29, 30, 31, 32, 33, 34 };

        internal enum FedAuthInfoId : byte
        {
            Stsurl = 0x01, // FedAuthInfoData is token endpoint URL from which to acquire fed auth token
            Spn = 0x02, // FedAuthInfoData is the SPN to use for acquiring fed auth token
        }

        // Data Classification constants
        internal const byte DATA_CLASSIFICATION_NOT_ENABLED = 0x00;
        internal const byte DATA_CLASSIFICATION_VERSION_WITHOUT_RANK_SUPPORT = 0x01;
        internal const byte DATA_CLASSIFICATION_VERSION_MAX_SUPPORTED = 0x02;

        // Needed for UapAot, since we cannot use Enum.GetName() on SniContext.
        // Enum.GetName() uses reflection, which is blocked on UapAot for internal types
        // like SniContext.
        internal static string GetSniContextEnumName(SniContext sniContext)
        {
            switch (sniContext)
            {
                case SniContext.Undefined:
                    return "Undefined";
                case SniContext.Snix_Connect:
                    return "Snix_Connect";
                case SniContext.Snix_PreLoginBeforeSuccessfulWrite:
                    return "Snix_PreLoginBeforeSuccessfulWrite";
                case SniContext.Snix_PreLogin:
                    return "Snix_PreLogin";
                case SniContext.Snix_LoginSspi:
                    return "Snix_LoginSspi";
                case SniContext.Snix_ProcessSspi:
                    return "Snix_ProcessSspi";
                case SniContext.Snix_Login:
                    return "Snix_Login";
                case SniContext.Snix_EnableMars:
                    return "Snix_EnableMars";
                case SniContext.Snix_AutoEnlist:
                    return "Snix_AutoEnlist";
                case SniContext.Snix_GetMarsSession:
                    return "Snix_GetMarsSession";
                case SniContext.Snix_Execute:
                    return "Snix_Execute";
                case SniContext.Snix_Read:
                    return "Snix_Read";
                case SniContext.Snix_Close:
                    return "Snix_Close";
                case SniContext.Snix_SendRows:
                    return "Snix_SendRows";
                default:
                    Debug.Fail($"Received unknown SniContext enum. Value: {sniContext}");
                    return null;
            }
        }

        // TCE Related constants
        internal const byte MAX_SUPPORTED_TCE_VERSION = 0x03; // max version
        internal const byte MIN_TCE_VERSION_WITH_ENCLAVE_SUPPORT = 0x02; // min version with enclave support
        internal const ushort MAX_TCE_CIPHERINFO_SIZE = 2048; // max size of cipherinfo blob
        internal const long MAX_TCE_CIPHERTEXT_SIZE = 2147483648; // max size of encrypted blob- currently 2GB.
        internal const byte CustomCipherAlgorithmId = 0; // Id used for custom encryption algorithm.

        internal const int AEAD_AES_256_CBC_HMAC_SHA256 = 2;
        internal const string ENCLAVE_TYPE_VBS = "VBS";
        internal const string ENCLAVE_TYPE_SGX = "SGX";
#if ENCLAVE_SIMULATOR
        internal const string ENCLAVE_TYPE_SIMULATOR = "SIMULATOR";
#endif

        // TCE Param names for exec handling
        internal const string TCE_PARAM_CIPHERTEXT = "cipherText";
        internal const string TCE_PARAM_CIPHER_ALGORITHM_ID = "cipherAlgorithmId";
        internal const string TCE_PARAM_COLUMNENCRYPTION_KEY = "columnEncryptionKey";
        internal const string TCE_PARAM_ENCRYPTION_ALGORITHM = "encryptionAlgorithm";
        internal const string TCE_PARAM_ENCRYPTIONTYPE = "encryptionType";
        internal const string TCE_PARAM_ENCRYPTIONKEY = "encryptionKey";
        internal const string TCE_PARAM_MASTERKEY_PATH = "masterKeyPath";
        internal const string TCE_PARAM_ENCRYPTED_CEK = "encryptedColumnEncryptionKey";
        internal const string TCE_PARAM_CLIENT_KEYSTORE_PROVIDERS = "clientKeyStoreProviders";
        internal const string TCE_PARAM_FORCE_COLUMN_ENCRYPTION = "ForceColumnEncryption(true)";
    }

    internal enum SniContext
    {
        Undefined = 0,
        Snix_Connect,
        Snix_PreLoginBeforeSuccessfulWrite,
        Snix_PreLogin,
        Snix_LoginSspi,
        Snix_ProcessSspi,
        Snix_Login,
        Snix_EnableMars,
        Snix_AutoEnlist,
        Snix_GetMarsSession,
        Snix_Execute,
        Snix_Read,
        Snix_Close,
        Snix_SendRows,
    }

    internal enum ParsingErrorState
    {
        Undefined = 0,
        FedAuthInfoLengthTooShortForCountOfInfoIds = 1,
        FedAuthInfoLengthTooShortForData = 2,
        FedAuthInfoFailedToReadCountOfInfoIds = 3,
        FedAuthInfoFailedToReadTokenStream = 4,
        FedAuthInfoInvalidOffset = 5,
        FedAuthInfoFailedToReadData = 6,
        FedAuthInfoDataNotUnicode = 7,
        FedAuthInfoDoesNotContainStsurlAndSpn = 8,
        FedAuthInfoNotReceived = 9,
        FedAuthNotAcknowledged = 10,
        FedAuthFeatureAckContainsExtraData = 11,
        FedAuthFeatureAckUnknownLibraryType = 12,
        UnrequestedFeatureAckReceived = 13,
        UnknownFeatureAck = 14,
        InvalidTdsTokenReceived = 15,
        SessionStateLengthTooShort = 16,
        SessionStateInvalidStatus = 17,
        CorruptedTdsStream = 18,
        ProcessSniPacketFailed = 19,
        FedAuthRequiredPreLoginResponseInvalidValue = 20,
        TceUnknownVersion = 21,
        TceInvalidVersion = 22,
        TceInvalidOrdinalIntoCipherInfoTable = 23,
        DataClassificationInvalidVersion = 24,
        DataClassificationNotExpected = 25,
        DataClassificationInvalidLabelIndex = 26,
        DataClassificationInvalidInformationTypeIndex = 27
    }

    /// <include file='../../../../../../doc/snippets/Microsoft.Data.SqlClient/SqlConnectionAttestationProtocol.xml' path='docs/members[@name="SqlConnectionAttestationProtocol"]/SqlConnectionAttestationProtocol/*' />
    public enum SqlConnectionAttestationProtocol
    {
        /// <include file='../../../../../../doc/snippets/Microsoft.Data.SqlClient/SqlConnectionAttestationProtocol.xml' path='docs/members[@name="SqlConnectionAttestationProtocol"]/NotSpecified/*' />
        NotSpecified = 0,

        /// <include file='../../../../../../doc/snippets/Microsoft.Data.SqlClient/SqlConnectionAttestationProtocol.xml' path='docs/members[@name="SqlConnectionAttestationProtocol"]/AAS/*' />
        AAS = 1,

        /// <include file='../../../../../../doc/snippets/Microsoft.Data.SqlClient/SqlConnectionAttestationProtocol.xml' path='docs/members[@name="SqlConnectionAttestationProtocol"]/None/*' />
        None = 2,

        /// <include file='../../../../../../doc/snippets/Microsoft.Data.SqlClient/SqlConnectionAttestationProtocol.xml' path='docs/members[@name="SqlConnectionAttestationProtocol"]/HGS/*' />
        HGS = 3
    }

<<<<<<< HEAD
    /// <include file='../../../../doc/snippets/Microsoft.Data.SqlClient/SqlConnectionEncryptionOption.xml' path='docs/members[@name="SqlConnectionEncryptionOption"]/SqlConnectionEncryptionOptions/*'/>
    public enum SqlConnectionEncryptionOption
    {
        /// <include file='../../../../../../doc/snippets/Microsoft.Data.SqlClient/SqlConnectionEncryptionOption.xml' path='docs/members[@name="SqlConnectionEncryptionOption"]/False/*' />
        False = 0,
        /// <include file='../../../../../../doc/snippets/Microsoft.Data.SqlClient/SqlConnectionEncryptionOption.xml' path='docs/members[@name="SqlConnectionEncryptionOption"]/No/*' />
        No = 1,
        /// <include file='../../../../../../doc/snippets/Microsoft.Data.SqlClient/SqlConnectionEncryptionOption.xml' path='docs/members[@name="SqlConnectionEncryptionOption"]/Optional/*' />
        Optional = 2,
        /// <include file='../../../../../../doc/snippets/Microsoft.Data.SqlClient/SqlConnectionEncryptionOption.xml' path='docs/members[@name="SqlConnectionEncryptionOption"]/True/*' />
        True = 3,
        /// <include file='../../../../../../doc/snippets/Microsoft.Data.SqlClient/SqlConnectionEncryptionOption.xml' path='docs/members[@name="SqlConnectionEncryptionOption"]/Mandatory/*' />
        Mandatory,
        /// <include file='../../../../../../doc/snippets/Microsoft.Data.SqlClient/SqlConnectionEncryptionOption.xml' path='docs/members[@name="SqlConnectionEncryptionOption"]/Strict/*' />
        Strict
=======
    /// <include file='../../../../../../doc/snippets/Microsoft.Data.SqlClient/SqlConnectionEncryptionOption.xml' path='docs/members[@name="SqlConnectionEncryptionOption"]/SqlConnectionEncryptionOptions/*'/>
    public enum SqlConnectionEncryptionOption
    {
        /// <include file='../../../../../../doc/snippets/Microsoft.Data.SqlClient/SqlConnectionEncryptionOption.xml' path='docs/members[@name="SqlConnectionEncryptionOption"]/Optional/*' />
        Optional =0,
        /// <include file='../../../../../../doc/snippets/Microsoft.Data.SqlClient/SqlConnectionEncryptionOption.xml' path='docs/members[@name="SqlConnectionEncryptionOption"]/Mandatory/*' />
        Mandatory = 1,
        /// <include file='../../../../../../doc/snippets/Microsoft.Data.SqlClient/SqlConnectionEncryptionOption.xml' path='docs/members[@name="SqlConnectionEncryptionOption"]/Strict/*' />
        Strict = 2
>>>>>>> 5ac2096b
    }

    /// <include file='../../../../../../doc/snippets/Microsoft.Data.SqlClient/SqlConnectionIPAddressPreference.xml' path='docs/members[@name="SqlConnectionIPAddressPreference"]/SqlConnectionIPAddressPreference/*' />
    public enum SqlConnectionIPAddressPreference
    {
        /// <include file='../../../../../../doc/snippets/Microsoft.Data.SqlClient/SqlConnectionIPAddressPreference.xml' path='docs/members[@name="SqlConnectionIPAddressPreference"]/IPv4First/*' />
        IPv4First = 0,  // default

        /// <include file='../../../../../../doc/snippets/Microsoft.Data.SqlClient/SqlConnectionIPAddressPreference.xml' path='docs/members[@name="SqlConnectionIPAddressPreference"]/IPv6First/*' />
        IPv6First = 1,

        /// <include file='../../../../../../doc/snippets/Microsoft.Data.SqlClient/SqlConnectionIPAddressPreference.xml' path='docs/members[@name="SqlConnectionIPAddressPreference"]/UsePlatformDefault/*' />
        UsePlatformDefault = 2
    }

    /// <include file='../../../../../../doc/snippets/Microsoft.Data.SqlClient/SqlConnectionColumnEncryptionSetting.xml' path='docs/members[@name="SqlConnectionColumnEncryptionSetting"]/SqlConnectionColumnEncryptionSetting/*' />
    public enum SqlConnectionColumnEncryptionSetting
    {
        /// <include file='../../../../../../doc/snippets/Microsoft.Data.SqlClient/SqlConnectionColumnEncryptionSetting.xml' path='docs/members[@name="SqlConnectionColumnEncryptionSetting"]/Disabled/*' />
        Disabled = 0,

        /// <include file='../../../../../../doc/snippets/Microsoft.Data.SqlClient/SqlConnectionColumnEncryptionSetting.xml' path='docs/members[@name="SqlConnectionColumnEncryptionSetting"]/Enabled/*' />
        Enabled,
    }

    /// <include file='../../../../../../doc/snippets/Microsoft.Data.SqlClient/SqlConnectionOverrides.xml' path='docs/members[@name="SqlConnectionOverrides"]/SqlConnectionOverrides/*' />
    [Flags]
    public enum SqlConnectionOverrides
    {
        /// <include file='../../../../../../doc/snippets/Microsoft.Data.SqlClient/SqlConnectionOverrides.xml' path='docs/members[@name="SqlConnectionOverrides"]/None/*' />
        None = 0,
        /// <include file='../../../../../../doc/snippets/Microsoft.Data.SqlClient/SqlConnectionOverrides.xml' path='docs/members[@name="SqlConnectionOverrides"]/OpenWithoutRetry/*' />
        OpenWithoutRetry = 1,
    }

    /// <include file='../../../../../../doc/snippets/Microsoft.Data.SqlClient/SqlCommandColumnEncryptionSetting.xml' path='docs/members[@name="SqlCommandColumnEncryptionSetting"]/SqlCommandColumnEncryptionSetting/*' />
    public enum SqlCommandColumnEncryptionSetting
    {

        /// <include file='../../../../../../doc/snippets/Microsoft.Data.SqlClient/SqlCommandColumnEncryptionSetting.xml' path='docs/members[@name="SqlCommandColumnEncryptionSetting"]/UseConnectionSetting/*' />
        UseConnectionSetting = 0,

        /// <include file='../../../../../../doc/snippets/Microsoft.Data.SqlClient/SqlCommandColumnEncryptionSetting.xml' path='docs/members[@name="SqlCommandColumnEncryptionSetting"]/Enabled/*' />
        Enabled,

        /// <include file='../../../../../../doc/snippets/Microsoft.Data.SqlClient/SqlCommandColumnEncryptionSetting.xml' path='docs/members[@name="SqlCommandColumnEncryptionSetting"]/ResultSetOnly/*' />
        ResultSetOnly,

        /// <include file='../../../../../../doc/snippets/Microsoft.Data.SqlClient/SqlCommandColumnEncryptionSetting.xml' path='docs/members[@name="SqlCommandColumnEncryptionSetting"]/Disabled/*' />
        Disabled,
    }

    /// <include file='../../../../../../doc/snippets/Microsoft.Data.SqlClient/SqlAuthenticationMethod.xml' path='docs/members[@name="SqlAuthenticationMethod"]/SqlAuthenticationMethod/*'/>
    public enum SqlAuthenticationMethod
    {
        /// <include file='../../../../../../doc/snippets/Microsoft.Data.SqlClient/SqlAuthenticationMethod.xml' path='docs/members[@name="SqlAuthenticationMethod"]/NotSpecified/*'/>
        NotSpecified = 0,

        /// <include file='../../../../../../doc/snippets/Microsoft.Data.SqlClient/SqlAuthenticationMethod.xml' path='docs/members[@name="SqlAuthenticationMethod"]/SqlPassword/*'/>
        SqlPassword,

        /// <include file='../../../../../../doc/snippets/Microsoft.Data.SqlClient/SqlAuthenticationMethod.xml' path='docs/members[@name="SqlAuthenticationMethod"]/ActiveDirectoryPassword/*'/>
        ActiveDirectoryPassword,

        /// <include file='../../../../../../doc/snippets/Microsoft.Data.SqlClient/SqlAuthenticationMethod.xml' path='docs/members[@name="SqlAuthenticationMethod"]/ActiveDirectoryIntegrated/*'/>
        ActiveDirectoryIntegrated,

        /// <include file='../../../../../../doc/snippets/Microsoft.Data.SqlClient/SqlAuthenticationMethod.xml' path='docs/members[@name="SqlAuthenticationMethod"]/ActiveDirectoryInteractive/*'/>
        ActiveDirectoryInteractive,

        /// <include file='../../../../../../doc/snippets/Microsoft.Data.SqlClient/SqlAuthenticationMethod.xml' path='docs/members[@name="SqlAuthenticationMethod"]/ActiveDirectoryServicePrincipal/*'/>
        ActiveDirectoryServicePrincipal,

        /// <include file='../../../../../../doc/snippets/Microsoft.Data.SqlClient/SqlAuthenticationMethod.xml' path='docs/members[@name="SqlAuthenticationMethod"]/ActiveDirectoryDeviceCodeFlow/*'/>
        ActiveDirectoryDeviceCodeFlow,

        /// <include file='../../../../../../doc/snippets/Microsoft.Data.SqlClient/SqlAuthenticationMethod.xml' path='docs/members[@name="SqlAuthenticationMethod"]/ActiveDirectoryManagedIdentity/*'/>
        ActiveDirectoryManagedIdentity,

        /// <include file='../../../../../../doc/snippets/Microsoft.Data.SqlClient/SqlAuthenticationMethod.xml' path='docs/members[@name="SqlAuthenticationMethod"]/ActiveDirectoryMSI/*'/>
        ActiveDirectoryMSI,

        /// <include file='../../../../../../doc/snippets/Microsoft.Data.SqlClient/SqlAuthenticationMethod.xml' path='docs/members[@name="SqlAuthenticationMethod"]/ActiveDirectoryDefault/*'/>
        ActiveDirectoryDefault,
#if ADONET_CERT_AUTH && NETFRAMEWORK
        SqlCertificate
#endif
    }
    // This enum indicates the state of TransparentNetworkIPResolution
    // The first attempt when TNIR is on should be sequential. If the first attempt failes next attempts should be parallel.
    internal enum TransparentNetworkResolutionState
    {
        DisabledMode = 0,
        SequentialMode,
        ParallelMode
    };

    internal class ActiveDirectoryAuthentication
    {
        internal const string AdoClientId = "2fd908ad-0664-4344-b9be-cd3e8b574c38";
        internal const string MSALGetAccessTokenFunctionName = "AcquireToken";
    }

    // Fields in the first resultset of "sp_describe_parameter_encryption".
    // We expect the server to return the fields in the resultset in the same order as mentioned below.
    // If the server changes the below order, then transparent parameter encryption will break.
    internal enum DescribeParameterEncryptionResultSet1
    {
        KeyOrdinal = 0,
        DbId,
        KeyId,
        KeyVersion,
        KeyMdVersion,
        EncryptedKey,
        ProviderName,
        KeyPath,
        KeyEncryptionAlgorithm,
        IsRequestedByEnclave,
        KeySignature,
    }

    // Fields in the second resultset of "sp_describe_parameter_encryption"
    // We expect the server to return the fields in the resultset in the same order as mentioned below.
    // If the server changes the below order, then transparent parameter encryption will break.
    internal enum DescribeParameterEncryptionResultSet2
    {
        ParameterOrdinal = 0,
        ParameterName,
        ColumnEncryptionAlgorithm,
        ColumnEncryptionType,
        ColumnEncryptionKeyOrdinal,
        NormalizationRuleVersion,
    }

    // Fields in the third resultset of "sp_describe_parameter_encryption".
    // We expect the server to return the fields in the resultset in the same order as mentioned below.
    // If the server changes the below order, then transparent parameter encryption will break.
    internal enum DescribeParameterEncryptionResultSet3
    {
        AttestationInfo = 0,
    }
}<|MERGE_RESOLUTION|>--- conflicted
+++ resolved
@@ -1117,23 +1117,6 @@
         HGS = 3
     }
 
-<<<<<<< HEAD
-    /// <include file='../../../../doc/snippets/Microsoft.Data.SqlClient/SqlConnectionEncryptionOption.xml' path='docs/members[@name="SqlConnectionEncryptionOption"]/SqlConnectionEncryptionOptions/*'/>
-    public enum SqlConnectionEncryptionOption
-    {
-        /// <include file='../../../../../../doc/snippets/Microsoft.Data.SqlClient/SqlConnectionEncryptionOption.xml' path='docs/members[@name="SqlConnectionEncryptionOption"]/False/*' />
-        False = 0,
-        /// <include file='../../../../../../doc/snippets/Microsoft.Data.SqlClient/SqlConnectionEncryptionOption.xml' path='docs/members[@name="SqlConnectionEncryptionOption"]/No/*' />
-        No = 1,
-        /// <include file='../../../../../../doc/snippets/Microsoft.Data.SqlClient/SqlConnectionEncryptionOption.xml' path='docs/members[@name="SqlConnectionEncryptionOption"]/Optional/*' />
-        Optional = 2,
-        /// <include file='../../../../../../doc/snippets/Microsoft.Data.SqlClient/SqlConnectionEncryptionOption.xml' path='docs/members[@name="SqlConnectionEncryptionOption"]/True/*' />
-        True = 3,
-        /// <include file='../../../../../../doc/snippets/Microsoft.Data.SqlClient/SqlConnectionEncryptionOption.xml' path='docs/members[@name="SqlConnectionEncryptionOption"]/Mandatory/*' />
-        Mandatory,
-        /// <include file='../../../../../../doc/snippets/Microsoft.Data.SqlClient/SqlConnectionEncryptionOption.xml' path='docs/members[@name="SqlConnectionEncryptionOption"]/Strict/*' />
-        Strict
-=======
     /// <include file='../../../../../../doc/snippets/Microsoft.Data.SqlClient/SqlConnectionEncryptionOption.xml' path='docs/members[@name="SqlConnectionEncryptionOption"]/SqlConnectionEncryptionOptions/*'/>
     public enum SqlConnectionEncryptionOption
     {
@@ -1143,7 +1126,6 @@
         Mandatory = 1,
         /// <include file='../../../../../../doc/snippets/Microsoft.Data.SqlClient/SqlConnectionEncryptionOption.xml' path='docs/members[@name="SqlConnectionEncryptionOption"]/Strict/*' />
         Strict = 2
->>>>>>> 5ac2096b
     }
 
     /// <include file='../../../../../../doc/snippets/Microsoft.Data.SqlClient/SqlConnectionIPAddressPreference.xml' path='docs/members[@name="SqlConnectionIPAddressPreference"]/SqlConnectionIPAddressPreference/*' />
