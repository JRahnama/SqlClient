// Licensed to the .NET Foundation under one or more agreements.
// The .NET Foundation licenses this file to you under the MIT license.
// See the LICENSE file in the project root for more information.

using System;
using System.Diagnostics;
using System.Threading.Tasks;
using Microsoft.Data.Common;

namespace Microsoft.Data.SqlClient.SNI
{
    internal class TdsParserStateObjectManaged : TdsParserStateObject
    {
        private SNIMarsConnection _marsConnection;
        private SNIHandle _sessionHandle;
        private SspiClientContextStatus _sspiClientContextStatus;

        public TdsParserStateObjectManaged(TdsParser parser) : base(parser) { }

        internal TdsParserStateObjectManaged(TdsParser parser, TdsParserStateObject physicalConnection, bool async) :
            base(parser, physicalConnection, async)
        { }

        internal SNIHandle Handle => _sessionHandle;

        internal override uint Status => _sessionHandle != null ? _sessionHandle.Status : TdsEnums.SNI_UNINITIALIZED;

        internal override SessionHandle SessionHandle => SessionHandle.FromManagedSession(_sessionHandle);

        protected override bool CheckPacket(PacketHandle packet, TaskCompletionSource<object> source)
        {
            SNIPacket p = packet.ManagedPacket;
            return p.IsInvalid || source != null;
        }

        protected override void CreateSessionHandle(TdsParserStateObject physicalConnection, bool async)
        {
            Debug.Assert(physicalConnection is TdsParserStateObjectManaged, "Expected a stateObject of type " + GetType());
            TdsParserStateObjectManaged managedSNIObject = physicalConnection as TdsParserStateObjectManaged;
            _sessionHandle = managedSNIObject.CreateMarsSession(this, async);
            SqlClientEventSource.Log.TryTraceEvent("TdsParserStateObjectManaged.CreateSessionHandle | Info | State Object Id {0}, Session Id {1}", _objectID, _sessionHandle?.ConnectionId);
        }

        internal SNIMarsHandle CreateMarsSession(object callbackObject, bool async)
        {
            SqlClientEventSource.Log.TryTraceEvent("TdsParserStateObjectManaged.CreateMarsSession | Info | State Object Id {0}, Session Id {1}, Async = {2}", _objectID, _sessionHandle?.ConnectionId, async);
            return _marsConnection.CreateMarsSession(callbackObject, async);
        }

        /// <summary>
        /// Copies data in SNIPacket to given byte array parameter
        /// </summary>
        /// <param name="packet">SNIPacket object containing data packets</param>
        /// <param name="inBuff">Destination byte array where data packets are copied to</param>
        /// <param name="dataSize">Length of data packets</param>
        /// <returns>SNI error status</returns>
        protected override uint SNIPacketGetData(PacketHandle packet, byte[] inBuff, ref uint dataSize)
        {
            int dataSizeInt = 0;
            packet.ManagedPacket.GetData(inBuff, ref dataSizeInt);
            dataSize = (uint)dataSizeInt;
            return TdsEnums.SNI_SUCCESS;
        }

        internal override void CreatePhysicalSNIHandle(string serverName, bool ignoreSniOpenTimeout, long timerExpire, out byte[] instanceName, ref byte[][] spnBuffer, bool flushCache, bool async, bool parallel, 
<<<<<<< HEAD
                                           SqlConnectionIPAddressPreference iPAddressPreference, string cachedFQDN, ref SQLDNSInfo pendingDNSInfo, bool isIntegratedSecurity, bool isTDSS, string hostNameInCertificate, string databaseName, ApplicationIntent applicationIntent)
        {
            _sessionHandle = SNIProxy.CreateConnectionHandle(serverName, ignoreSniOpenTimeout, timerExpire, out instanceName, ref spnBuffer, flushCache, async, parallel, isIntegratedSecurity, 
                                                        iPAddressPreference, cachedFQDN, ref pendingDNSInfo, isTDSS, hostNameInCertificate, databaseName, applicationIntent);
=======
                                           SqlConnectionIPAddressPreference iPAddressPreference, string cachedFQDN, ref SQLDNSInfo pendingDNSInfo, bool isIntegratedSecurity, bool isTDS8, string hostNameInCertificate, string databaseName, ApplicationIntent applicationIntent)
        {
            _sessionHandle = SNIProxy.CreateConnectionHandle(serverName, ignoreSniOpenTimeout, timerExpire, out instanceName, ref spnBuffer, flushCache, async, parallel, isIntegratedSecurity, 
                                                        iPAddressPreference, cachedFQDN, ref pendingDNSInfo, isTDS8, hostNameInCertificate, databaseName, applicationIntent);
>>>>>>> 5ac2096b
            if (_sessionHandle == null)
            {
                _parser.ProcessSNIError(this);
            }
            else
            {
                SqlClientEventSource.Log.TryTraceEvent("TdsParserStateObjectManaged.CreatePhysicalSNIHandle | Info | State Object Id {0}, Session Id {1}, ServerName {2}, Async = {3}", _objectID, _sessionHandle?.ConnectionId, serverName, async);
                if (async)
                {
                    // Create call backs and allocate to the session handle
                    _sessionHandle.SetAsyncCallbacks(ReadAsyncCallback, WriteAsyncCallback);
                }
            }
        }

        // The assignment will be happened right after we resolve DNS in managed SNI layer
        internal override void AssignPendingDNSInfo(string userProtocol, string DNSCacheKey, ref SQLDNSInfo pendingDNSInfo)
        {
            // No-op
        }

        internal void ReadAsyncCallback(SNIPacket packet, uint error)
        {
            SNIHandle sessionHandle = _sessionHandle;
            if (sessionHandle != null)
            {
                ReadAsyncCallback(IntPtr.Zero, PacketHandle.FromManagedPacket(packet), error);
                SqlClientEventSource.Log.TryTraceEvent("TdsParserStateObjectManaged.ReadAsyncCallback | Info | State Object Id {0}, Session Id {1}, Error code returned {2}", _objectID, _sessionHandle?.ConnectionId, error);
#if DEBUG
                SqlClientEventSource.Log.TryAdvancedTraceEvent("TdsParserStateObjectManaged.ReadAsyncCallback | TRC | State Object Id {0}, Session Id {1}, Packet Id = {2}, Error code returned {3}", _objectID, _sessionHandle?.ConnectionId, packet?._id, error);
#endif
                sessionHandle?.ReturnPacket(packet);
            }
            else
            {
                // clear the packet and drop it to GC because we no longer know how to return it to the correct owner
                // this can only happen if a packet is in-flight when the _sessionHandle is cleared
                packet.Release();
            }
        }

        internal void WriteAsyncCallback(SNIPacket packet, uint sniError)
        {
            SNIHandle sessionHandle = _sessionHandle;
            if (sessionHandle != null)
            {
                WriteAsyncCallback(IntPtr.Zero, PacketHandle.FromManagedPacket(packet), sniError);
                SqlClientEventSource.Log.TryTraceEvent("TdsParserStateObjectManaged.WriteAsyncCallback | Info | State Object Id {0}, Session Id {1}, Error code returned {2}", _objectID, _sessionHandle?.ConnectionId, sniError);
#if DEBUG
                SqlClientEventSource.Log.TryAdvancedTraceEvent("TdsParserStateObjectManaged.WriteAsyncCallback | TRC | State Object Id {0}, Session Id {1}, Packet Id = {2}, Error code returned {3}", _objectID, _sessionHandle?.ConnectionId, packet?._id, sniError);
#endif
                sessionHandle?.ReturnPacket(packet);
            }
            else
            {
                // clear the packet and drop it to GC because we no longer know how to return it to the correct owner
                // this can only happen if a packet is in-flight when the _sessionHandle is cleared
                packet.Release();
            }
        }

        protected override void RemovePacketFromPendingList(PacketHandle packet)
        {
            // No-Op
        }

        internal override void Dispose()
        {
            SqlClientEventSource.Log.TryTraceEvent("TdsParserStateObjectManaged.Dispose | Info | State Object Id {0}, Session Id {1}, Disposing session Handle and counters.", _objectID, _sessionHandle?.ConnectionId);
            SNIHandle sessionHandle = _sessionHandle;

            _sessionHandle = null;
            _marsConnection = null;

            DisposeCounters();

            if (null != sessionHandle)
            {
                SqlClientEventSource.Log.TryTraceEvent("TdsParserStateObjectManaged.Dispose | Info | State Object Id {0}, Session Id {1}, sessionHandle is available, disposing session.", _objectID, _sessionHandle?.ConnectionId);
                sessionHandle.Dispose();
                DecrementPendingCallbacks(true); // Will dispose of GC handle.
            }
            else
            {
                SqlClientEventSource.Log.TryTraceEvent("TdsParserStateObjectManaged.Dispose | Info | State Object Id {0}, sessionHandle not available, could not dispose session.", _objectID);
            }
        }

        internal override void DisposePacketCache()
        {
            // No - op
        }

        protected override void FreeGcHandle(int remaining, bool release)
        {
            // No - op
        }

        internal override bool IsFailedHandle() => _sessionHandle.Status != TdsEnums.SNI_SUCCESS;

        internal override PacketHandle ReadSyncOverAsync(int timeoutRemaining, out uint error)
        {
            SNIHandle handle = Handle;
            if (handle == null)
            {
                throw ADP.ClosedConnectionError();
            }

            error = handle.Receive(out SNIPacket packet, timeoutRemaining);
            
            SqlClientEventSource.Log.TryTraceEvent("TdsParserStateObjectManaged.ReadSyncOverAsync | Info | State Object Id {0}, Session Id {1}", _objectID, _sessionHandle?.ConnectionId);
#if DEBUG
            SqlClientEventSource.Log.TryAdvancedTraceEvent("TdsParserStateObjectManaged.ReadSyncOverAsync | TRC | State Object Id {0}, Session Id {1}, Packet {2} received, Packet owner Id {3}, Packet dataLeft {4}", _objectID, _sessionHandle?.ConnectionId, packet?._id, packet?._owner.ConnectionId, packet?.DataLeft);
#endif
            return PacketHandle.FromManagedPacket(packet);
        }

        protected override PacketHandle EmptyReadPacket => PacketHandle.FromManagedPacket(null);

        internal override bool IsPacketEmpty(PacketHandle packet) => packet.ManagedPacket == null;

        internal override void ReleasePacket(PacketHandle syncReadPacket)
        {
            SNIPacket packet = syncReadPacket.ManagedPacket;
            SqlClientEventSource.Log.TryTraceEvent("TdsParserStateObjectManaged.ReleasePacket | Info | State Object Id {0}, Session Id {1}, Packet DataLeft {2}", _objectID, _sessionHandle?.ConnectionId, packet?.DataLeft);
#if DEBUG
            SqlClientEventSource.Log.TryAdvancedTraceEvent("TdsParserStateObjectManaged.ReleasePacket | TRC | State Object Id {0}, Session Id {1}, Packet {2} will be released, Packet Owner Id {3}, Packet dataLeft {4}", _objectID, _sessionHandle?.ConnectionId, packet?._id, packet?._owner.ConnectionId, packet?.DataLeft);
#endif
            if (packet != null)
            {
                SNIHandle handle = Handle;
                handle.ReturnPacket(packet);
            }
        }

        internal override uint CheckConnection()
        {
            SNIHandle handle = Handle;
            return handle == null ? TdsEnums.SNI_SUCCESS : handle.CheckConnection();
        }

        internal override PacketHandle ReadAsync(SessionHandle handle, out uint error)
        {
            SNIPacket packet = null;
            error = handle.ManagedHandle.ReceiveAsync(ref packet);

            SqlClientEventSource.Log.TryTraceEvent("TdsParserStateObjectManaged.ReadAsync | Info | State Object Id {0}, Session Id {1}, Packet DataLeft {2}", _objectID, _sessionHandle?.ConnectionId, packet?.DataLeft);
            return PacketHandle.FromManagedPacket(packet);
        }

        internal override PacketHandle CreateAndSetAttentionPacket()
        {
            PacketHandle packetHandle = GetResetWritePacket(TdsEnums.HEADER_LEN);
#if DEBUG
            Debug.Assert(packetHandle.ManagedPacket.IsActive, "rental packet is not active a serious pooling error may have occurred");
#endif
            SetPacketData(packetHandle, SQL.AttentionHeader, TdsEnums.HEADER_LEN);
            SqlClientEventSource.Log.TryTraceEvent("TdsParserStateObjectManaged.CreateAndSetAttentionPacket | Info | State Object Id {0}, Session Id {1}", _objectID, _sessionHandle?.ConnectionId);

            packetHandle.ManagedPacket.IsOutOfBand = true;
            return packetHandle;
        }

        internal override uint WritePacket(PacketHandle packetHandle, bool sync)
        {
            uint result;
            SNIHandle handle = Handle;
            SNIPacket packet = packetHandle.ManagedPacket;
            if (sync)
            {
                result = handle.Send(packet);
                handle.ReturnPacket(packet);
            }
            else
            {
                result = handle.SendAsync(packet);
            }

            SqlClientEventSource.Log.TryTraceEvent("TdsParserStateObjectManaged.WritePacket | Info | Session Id {0}, SendAsync Result {1}", handle?.ConnectionId, result);
            return result;
        }

        // No- Op in managed SNI
        internal override PacketHandle AddPacketToPendingList(PacketHandle packet) => packet;

        internal override bool IsValidPacket(PacketHandle packet)
        {
            Debug.Assert(packet.Type == PacketHandle.ManagedPacketType, "unexpected packet type when requiring ManagedPacket");
            return (
                packet.Type == PacketHandle.ManagedPacketType &&
                packet.ManagedPacket != null &&
                !packet.ManagedPacket.IsInvalid
             );
        }

        internal override PacketHandle GetResetWritePacket(int dataSize)
        {
            SNIHandle handle = Handle;
            SNIPacket packet = handle.RentPacket(headerSize: handle.ReserveHeaderSize, dataSize: dataSize);
#if DEBUG
            Debug.Assert(packet.IsActive, "packet is not active, a serious pooling error may have occurred");
#endif
            Debug.Assert(packet.ReservedHeaderSize == handle.ReserveHeaderSize, "failed to reserve header");
            return PacketHandle.FromManagedPacket(packet);
        }

        internal override void ClearAllWritePackets()
        {
            Debug.Assert(_asyncWriteCount == 0, "Should not clear all write packets if there are packets pending");
        }

        internal override void SetPacketData(PacketHandle packet, byte[] buffer, int bytesUsed)
        {
            packet.ManagedPacket.AppendData(buffer, bytesUsed);
        }

        internal override uint SniGetConnectionId(ref Guid clientConnectionId)
        {
            clientConnectionId = Handle.ConnectionId;
            SqlClientEventSource.Log.TryTraceEvent("TdsParserStateObjectManaged.GetConnectionId | Info | Session Id {0}", clientConnectionId);
            return TdsEnums.SNI_SUCCESS;
        }

        internal override uint DisableSsl()
        {
            SNIHandle handle = Handle;
            SqlClientEventSource.Log.TryTraceEvent("TdsParserStateObjectManaged.DisableSsl | Info | Session Id {0}", handle?.ConnectionId);
            handle.DisableSsl();
            return TdsEnums.SNI_SUCCESS;
        }

        internal override uint EnableMars(ref uint info)
        {
            _marsConnection = new SNIMarsConnection(Handle);
            SqlClientEventSource.Log.TryTraceEvent("TdsParserStateObjectManaged.EnableMars | Info | State Object Id {0}, Session Id {1}", _objectID, _sessionHandle?.ConnectionId);

            if (_marsConnection.StartReceive() == TdsEnums.SNI_SUCCESS_IO_PENDING)
            {
                return TdsEnums.SNI_SUCCESS;
            }

            return TdsEnums.SNI_ERROR;
        }

        internal override uint EnableSsl(ref uint info)
        {
            SNIHandle handle = Handle;
            try
            {
                SqlClientEventSource.Log.TryTraceEvent("TdsParserStateObjectManaged.EnableSsl | Info | Session Id {0}", handle?.ConnectionId);
                return handle.EnableSsl(info);
            }
            catch (Exception e)
            {
                SqlClientEventSource.Log.TryTraceEvent("TdsParserStateObjectManaged.EnableSsl | Err | Session Id {0}, SNI Handshake failed with exception: {1}", handle?.ConnectionId, e?.Message);
                return SNICommon.ReportSNIError(SNIProviders.SSL_PROV, SNICommon.HandshakeFailureError, e);
            }
        }

        internal override uint SetConnectionBufferSize(ref uint unsignedPacketSize)
        {
            Handle.SetBufferSize((int)unsignedPacketSize);
            return TdsEnums.SNI_SUCCESS;
        }

        internal override uint GenerateSspiClientContext(byte[] receivedBuff, uint receivedLength, ref byte[] sendBuff, ref uint sendLength, byte[][] _sniSpnBuffer)
        {
            if (_sspiClientContextStatus == null)
            {
                _sspiClientContextStatus = new SspiClientContextStatus();
            }

            SNIProxy.GenSspiClientContext(_sspiClientContextStatus, receivedBuff, ref sendBuff, _sniSpnBuffer);
            SqlClientEventSource.Log.TryTraceEvent("TdsParserStateObjectManaged.GenerateSspiClientContext | Info | Session Id {0}", _sessionHandle?.ConnectionId);
            sendLength = (uint)(sendBuff != null ? sendBuff.Length : 0);
            return 0;
        }

        internal override uint WaitForSSLHandShakeToComplete(out int protocolVersion)
        {
            protocolVersion = Handle.ProtocolVersion;
            return 0;
        }
    }
}<|MERGE_RESOLUTION|>--- conflicted
+++ resolved
@@ -63,17 +63,10 @@
         }
 
         internal override void CreatePhysicalSNIHandle(string serverName, bool ignoreSniOpenTimeout, long timerExpire, out byte[] instanceName, ref byte[][] spnBuffer, bool flushCache, bool async, bool parallel, 
-<<<<<<< HEAD
-                                           SqlConnectionIPAddressPreference iPAddressPreference, string cachedFQDN, ref SQLDNSInfo pendingDNSInfo, bool isIntegratedSecurity, bool isTDSS, string hostNameInCertificate, string databaseName, ApplicationIntent applicationIntent)
-        {
-            _sessionHandle = SNIProxy.CreateConnectionHandle(serverName, ignoreSniOpenTimeout, timerExpire, out instanceName, ref spnBuffer, flushCache, async, parallel, isIntegratedSecurity, 
-                                                        iPAddressPreference, cachedFQDN, ref pendingDNSInfo, isTDSS, hostNameInCertificate, databaseName, applicationIntent);
-=======
                                            SqlConnectionIPAddressPreference iPAddressPreference, string cachedFQDN, ref SQLDNSInfo pendingDNSInfo, bool isIntegratedSecurity, bool isTDS8, string hostNameInCertificate, string databaseName, ApplicationIntent applicationIntent)
         {
             _sessionHandle = SNIProxy.CreateConnectionHandle(serverName, ignoreSniOpenTimeout, timerExpire, out instanceName, ref spnBuffer, flushCache, async, parallel, isIntegratedSecurity, 
                                                         iPAddressPreference, cachedFQDN, ref pendingDNSInfo, isTDS8, hostNameInCertificate, databaseName, applicationIntent);
->>>>>>> 5ac2096b
             if (_sessionHandle == null)
             {
                 _parser.ProcessSNIError(this);
