--- conflicted
+++ resolved
@@ -32,11 +32,7 @@
         NOT_SUP,
         REQ,
         LOGIN,
-<<<<<<< HEAD
-        STRICT //TDSS
-=======
         STRICT //TDS8
->>>>>>> 5ac2096b
     }
 
     internal enum PreLoginHandshakeStatus
