// Licensed to the .NET Foundation under one or more agreements.
// The .NET Foundation licenses this file to you under the MIT license.
// See the LICENSE file in the project root for more information.

using System;
using System.Collections.Generic;
using System.Data.Common;
using System.Diagnostics;
using System.Diagnostics.CodeAnalysis;
using System.Globalization;
using System.Net.Http.Headers;
using System.Runtime.CompilerServices;
using System.Security;
using System.Text;
using System.Threading;
using System.Threading.Tasks;
using System.Transactions;
using Microsoft.Data.Common;
using Microsoft.Data.ProviderBase;
using Microsoft.Identity.Client;

namespace Microsoft.Data.SqlClient
{
    internal sealed class SessionStateRecord
    {
        internal bool _recoverable;
        internal uint _version;
        internal int _dataLength;
        internal byte[] _data;
    }

    internal sealed class SessionData
    {
        internal const int _maxNumberOfSessionStates = 256;
        internal uint _tdsVersion;
        internal bool _encrypted;

        internal string _database;
        internal SqlCollation _collation;
        internal string _language;

        internal string _initialDatabase;
        internal SqlCollation _initialCollation;
        internal string _initialLanguage;

        internal byte _unrecoverableStatesCount = 0;
        internal Dictionary<string, Tuple<string, string>> _resolvedAliases;

#if DEBUG
        internal bool _debugReconnectDataApplied;
#endif

        internal SessionStateRecord[] _delta = new SessionStateRecord[_maxNumberOfSessionStates];
        internal bool _deltaDirty = false;
        internal byte[][] _initialState = new byte[_maxNumberOfSessionStates][];

        public SessionData(SessionData recoveryData)
        {
            _initialDatabase = recoveryData._initialDatabase;
            _initialCollation = recoveryData._initialCollation;
            _initialLanguage = recoveryData._initialLanguage;
            _resolvedAliases = recoveryData._resolvedAliases;

            for (int i = 0; i < _maxNumberOfSessionStates; i++)
            {
                if (recoveryData._initialState[i] != null)
                {
                    _initialState[i] = (byte[])recoveryData._initialState[i].Clone();
                }
            }
        }

        public SessionData()
        {
            _resolvedAliases = new Dictionary<string, Tuple<string, string>>(2);
        }

        public void Reset()
        {
            _database = null;
            _collation = null;
            _language = null;
            if (_deltaDirty)
            {
                Array.Clear(_delta, 0, _delta.Length);
                _deltaDirty = false;
            }
            _unrecoverableStatesCount = 0;
        }

        [Conditional("DEBUG")]
        public void AssertUnrecoverableStateCountIsCorrect()
        {
            byte unrecoverableCount = 0;
            foreach (var state in _delta)
            {
                if (state != null && !state._recoverable)
                    unrecoverableCount++;
            }
            Debug.Assert(unrecoverableCount == _unrecoverableStatesCount, "Unrecoverable count does not match");
        }
    }

    internal sealed class SqlInternalConnectionTds : SqlInternalConnection, IDisposable
    {
        // CONNECTION AND STATE VARIABLES
        private readonly SqlConnectionPoolGroupProviderInfo _poolGroupProviderInfo; // will only be null when called for ChangePassword, or creating SSE User Instance
        private TdsParser _parser;
        private SqlLoginAck _loginAck;
        private SqlCredential _credential;
        private FederatedAuthenticationFeatureExtensionData _fedAuthFeatureExtensionData;

        // Connection Resiliency
        private bool _sessionRecoveryRequested;
        internal bool _sessionRecoveryAcknowledged;
        internal SessionData _currentSessionData; // internal for use from TdsParser only, other should use CurrentSessionData property that will fix database and language
        private SessionData _recoverySessionData;

        // Federated Authentication
        // Response obtained from the server for FEDAUTHREQUIRED prelogin option.
        internal bool _fedAuthRequired;
        internal bool _federatedAuthenticationRequested;
        internal bool _federatedAuthenticationAcknowledged;
        internal bool _federatedAuthenticationInfoRequested; // Keep this distinct from _federatedAuthenticationRequested, since some fedauth library types may not need more info
        internal bool _federatedAuthenticationInfoReceived;

        // The Federated Authentication returned by TryGetFedAuthTokenLocked or GetFedAuthToken.
        SqlFedAuthToken _fedAuthToken = null;
        internal byte[] _accessTokenInBytes;

        private readonly ActiveDirectoryAuthenticationTimeoutRetryHelper _activeDirectoryAuthTimeoutRetryHelper;
        private readonly SqlAuthenticationProviderManager _sqlAuthenticationProviderManager;

        internal bool _cleanSQLDNSCaching = false;
        private bool _serverSupportsDNSCaching = false;

        /// <summary>
        /// Returns buffer time allowed before access token expiry to continue using the access token.
        /// </summary>
        private int accessTokenExpirationBufferTime
        {
            get
            {
                return (ConnectionOptions.ConnectTimeout == ADP.InfiniteConnectionTimeout || ConnectionOptions.ConnectTimeout >= ADP.MaxBufferAccessTokenExpiry)
                    ? ADP.MaxBufferAccessTokenExpiry : ConnectionOptions.ConnectTimeout;
            }
        }

        /// <summary>
        /// Get or set if SQLDNSCaching is supported by the server.
        /// </summary>
        internal bool IsSQLDNSCachingSupported
        {
            get
            {
                return _serverSupportsDNSCaching;
            }
            set
            {
                _serverSupportsDNSCaching = value;
            }
        }

        private bool _SQLDNSRetryEnabled = false;

        /// <summary>
        /// Get or set if we need retrying with IP received from FeatureExtAck.
        /// </summary>
        internal bool IsSQLDNSRetryEnabled
        {
            get
            {
                return _SQLDNSRetryEnabled;
            }
            set
            {
                _SQLDNSRetryEnabled = value;
            }
        }

        private bool _DNSCachingBeforeRedirect = false;

        /// <summary>
        /// Get or set if the control ring send redirect token and feature ext ack with true for DNSCaching
        /// </summary>
        internal bool IsDNSCachingBeforeRedirectSupported
        {
            get
            {
                return _DNSCachingBeforeRedirect;
            }
            set
            {
                _DNSCachingBeforeRedirect = value;
            }
        }

        internal SQLDNSInfo pendingSQLDNSObject = null;

        // TCE flags
        internal byte _tceVersionSupported;

        // The pool that this connection is associated with, if at all it is.
        private DbConnectionPool _dbConnectionPool;

        // This is used to preserve the authentication context object if we decide to cache it for subsequent connections in the same pool.
        // This will finally end up in _dbConnectionPool.AuthenticationContexts, but only after 1 successful login to SQL Server using this context.
        // This variable is to persist the context after we have generated it, but before we have successfully completed the login with this new context.
        // If this connection attempt ended up re-using the existing context and not create a new one, this will be null (since the context is not new).
        private DbConnectionPoolAuthenticationContext _newDbConnectionPoolAuthenticationContext;

        // The key of the authentication context, built from information found in the FedAuthInfoToken.
        private DbConnectionPoolAuthenticationContextKey _dbConnectionPoolAuthenticationContextKey;

#if DEBUG
        // This is a test hook to enable testing of the retry paths for MSAL get access token.
        // Sample code to enable:
        //
        //    Type type = typeof(SqlConnection).Assembly.GetType("Microsoft.Data.SqlClient.SQLInternalConnectionTds");
        //    System.Reflection.FieldInfo field = type.GetField("_forceMsalRetry", System.Reflection.BindingFlags.NonPublic | System.Reflection.BindingFlags.Static);
        //    if (field != null) {
        //        field.SetValue(null, true);
        //    }
        //
        internal static bool _forceMsalRetry = false;

        // This is a test hook to simulate a token expiring within the next 45 minutes.
        private static bool _forceExpiryLocked = false;

        // This is a test hook to simulate a token expiring within the next 10 minutes.
        private static bool _forceExpiryUnLocked = false;
#endif //DEBUG

        // The timespan defining the amount of time the authentication context needs to be valid for at-least, to re-use the cached context,
        // without making an attempt to refresh it. IF the context is expiring within the next 45 mins, then try to take a lock and refresh
        // the context, if the lock is acquired.
        private static readonly TimeSpan _dbAuthenticationContextLockedRefreshTimeSpan = new TimeSpan(hours: 0, minutes: 45, seconds: 00);

        // The timespan defining the minimum amount of time the authentication context needs to be valid for re-using the cached context.
        // If the context is expiring within the next 10 mins, then create a new context, irrespective of if another thread is trying to do the same.
        private static readonly TimeSpan _dbAuthenticationContextUnLockedRefreshTimeSpan = new TimeSpan(hours: 0, minutes: 10, seconds: 00);

        // The errors in the transient error set are contained in
        // https://azure.microsoft.com/en-us/documentation/articles/sql-database-develop-error-messages/#transient-faults-connection-loss-and-other-temporary-errors
        private static readonly HashSet<int> s_transientErrors = new HashSet<int>
        {
            // SQL Error Code: 4060
            // Cannot open database "%.*ls" requested by the login. The login failed.
            4060,

            // SQL Error Code: 10928
            // Resource ID: %d. The %s limit for the database is %d and has been reached.
            10928,

            // SQL Error Code: 10929
            // Resource ID: %d. The %s minimum guarantee is %d, maximum limit is %d and the current usage for the database is %d.
            // However, the server is currently too busy to support requests greater than %d for this database.
            10929,

            // SQL Error Code: 40197
            // You will receive this error, when the service is down due to software or hardware upgrades, hardware failures,
            // or any other failover problems. The error code (%d) embedded within the message of error 40197 provides
            // additional information about the kind of failure or failover that occurred. Some examples of the error codes are
            // embedded within the message of error 40197 are 40020, 40143, 40166, and 40540.
            40197,

            // The service is currently busy. Retry the request after 10 seconds. Incident ID: %ls. Code: %d.
            40501,

            // Database '%.*ls' on server '%.*ls' is not currently available. Please retry the connection later.
            // If the problem persists, contact customer support, and provide them the session tracing ID of '%.*ls'.
            40613,

            // Can not connect to the SQL pool since it is paused. Please resume the SQL pool and try again.
            42108,

            // The SQL pool is warming up. Please try again.
            42109
        };

        internal SessionData CurrentSessionData
        {
            get
            {
                if (_currentSessionData != null)
                {
                    _currentSessionData._database = CurrentDatabase;
                    _currentSessionData._language = _currentLanguage;
                }
                return _currentSessionData;
            }
        }

        // FOR POOLING
        private bool _fConnectionOpen = false;

        // FOR CONNECTION RESET MANAGEMENT
        private bool _fResetConnection;
        private string _originalDatabase;
        private string _currentFailoverPartner;                     // only set by ENV change from server
        private string _originalLanguage;
        private string _currentLanguage;
        private int _currentPacketSize;
        private int _asyncCommandCount; // number of async Begins minus number of async Ends.

        // FOR SSE
        private string _instanceName = string.Empty;

        // FOR NOTIFICATIONS
        private DbConnectionPoolIdentity _identity; // Used to lookup info for notification matching Start().

        // FOR SYNCHRONIZATION IN TdsParser
        // How to use these locks:
        // 1. Whenever writing to the connection (with the exception of Cancellation) the _parserLock MUST be taken
        // 2. _parserLock will also be taken during close (to prevent closing in the middle of a write)
        // 3. Whenever you have the _parserLock and are calling a method that would cause the connection to close if it failed (with the exception of any writing method), you MUST set ThreadHasParserLockForClose to true
        //      * This is to prevent the connection deadlocking with itself (since you already have the _parserLock, and Closing the connection will attempt to re-take that lock)
        //      * It is safe to set ThreadHasParserLockForClose to true when writing as well, but it is unnecessary
        //      * If you have a method that takes _parserLock, it is a good idea check ThreadHasParserLockForClose first (if you don't expect _parserLock to be taken by something higher on the stack, then you should at least assert that it is false)
        // 4. ThreadHasParserLockForClose is thread-specific - this means that you must set it to false before returning a Task, and set it back to true in the continuation
        // 5. ThreadHasParserLockForClose should only be modified if you currently own the _parserLock
        // 6. Reading ThreadHasParserLockForClose is thread-safe
        internal class SyncAsyncLock
        {
            private SemaphoreSlim _semaphore = new SemaphoreSlim(1);

            internal void Wait(bool canReleaseFromAnyThread)
            {
                Monitor.Enter(_semaphore); // semaphore is used as lock object, no relation to SemaphoreSlim.Wait/Release methods
                if (canReleaseFromAnyThread || _semaphore.CurrentCount == 0)
                {
                    _semaphore.Wait();
                    if (canReleaseFromAnyThread)
                    {
                        Monitor.Exit(_semaphore);
                    }
                    else
                    {
                        _semaphore.Release();
                    }
                }
            }

            internal void Wait(bool canReleaseFromAnyThread, int timeout, ref bool lockTaken)
            {
                lockTaken = false;
                bool hasMonitor = false;
                try
                {
                    Monitor.TryEnter(_semaphore, timeout, ref hasMonitor); // semaphore is used as lock object, no relation to SemaphoreSlim.Wait/Release methods
                    if (hasMonitor)
                    {
                        if ((canReleaseFromAnyThread) || (_semaphore.CurrentCount == 0))
                        {
                            if (_semaphore.Wait(timeout))
                            {
                                if (canReleaseFromAnyThread)
                                {
                                    Monitor.Exit(_semaphore);
                                    hasMonitor = false;
                                }
                                else
                                {
                                    _semaphore.Release();
                                }
                                lockTaken = true;
                            }
                        }
                        else
                        {
                            lockTaken = true;
                        }
                    }
                }
                finally
                {
                    if ((!lockTaken) && (hasMonitor))
                    {
                        Monitor.Exit(_semaphore);
                    }
                }
            }

            internal void Release()
            {
                if (_semaphore.CurrentCount == 0)
                {  //  semaphore methods were used for locking
                    _semaphore.Release();
                }
                else
                {
                    Monitor.Exit(_semaphore);
                }
            }


            internal bool CanBeReleasedFromAnyThread
            {
                get
                {
                    return _semaphore.CurrentCount == 0;
                }
            }

            // Necessary but not sufficient condition for thread to have lock (since semaphore may be obtained by any thread)
            internal bool ThreadMayHaveLock()
            {
                return Monitor.IsEntered(_semaphore) || _semaphore.CurrentCount == 0;
            }
        }


        internal SyncAsyncLock _parserLock = new SyncAsyncLock();
        private int _threadIdOwningParserLock = -1;

        private SqlConnectionTimeoutErrorInternal _timeoutErrorInternal;

        internal SqlConnectionTimeoutErrorInternal TimeoutErrorInternal
        {
            get { return _timeoutErrorInternal; }
        }

        // OTHER STATE VARIABLES AND REFERENCES

        internal Guid _clientConnectionId = Guid.Empty;
        private Guid _originalClientConnectionId = Guid.Empty;
        private string _routingDestination = null;
        private readonly TimeoutTimer _timeout;

        // although the new password is generally not used it must be passed to the ctor
        // the new Login7 packet will always write out the new password (or a length of zero and no bytes if not present)
        //
        internal SqlInternalConnectionTds(
                DbConnectionPoolIdentity identity,
                SqlConnectionString connectionOptions,
                SqlCredential credential,
                object providerInfo,
                string newPassword,
                SecureString newSecurePassword,
                bool redirectedUserInstance,
                SqlConnectionString userConnectionOptions = null, // NOTE: userConnectionOptions may be different to connectionOptions if the connection string has been expanded (see SqlConnectionString.Expand)
                SessionData reconnectSessionData = null,
                bool applyTransientFaultHandling = false,
                string accessToken = null,
                DbConnectionPool pool = null
                ) : base(connectionOptions)

        {
#if DEBUG
            if (reconnectSessionData != null)
            {
                reconnectSessionData._debugReconnectDataApplied = true;
            }
#endif
            Debug.Assert(reconnectSessionData == null || connectionOptions.ConnectRetryCount > 0, "Reconnect data supplied with CR turned off");

            _dbConnectionPool = pool;

            if (connectionOptions.ConnectRetryCount > 0)
            {
                _recoverySessionData = reconnectSessionData;
                if (reconnectSessionData == null)
                {
                    _currentSessionData = new SessionData();
                }
                else
                {
                    _currentSessionData = new SessionData(_recoverySessionData);
                    _originalDatabase = _recoverySessionData._initialDatabase;
                    _originalLanguage = _recoverySessionData._initialLanguage;
                }
            }

            if (accessToken != null)
            {
                _accessTokenInBytes = System.Text.Encoding.Unicode.GetBytes(accessToken);
            }

            _activeDirectoryAuthTimeoutRetryHelper = new ActiveDirectoryAuthenticationTimeoutRetryHelper();
            _sqlAuthenticationProviderManager = SqlAuthenticationProviderManager.Instance;

            _identity = identity;
            Debug.Assert(newSecurePassword != null || newPassword != null, "cannot have both new secure change password and string based change password to be null");
            Debug.Assert(credential == null || (string.IsNullOrEmpty(connectionOptions.UserID) && string.IsNullOrEmpty(connectionOptions.Password)), "cannot mix the new secure password system and the connection string based password");

            Debug.Assert(credential == null || !connectionOptions.IntegratedSecurity, "Cannot use SqlCredential and Integrated Security");

            _poolGroupProviderInfo = (SqlConnectionPoolGroupProviderInfo)providerInfo;
            _fResetConnection = connectionOptions.ConnectionReset;
            if (_fResetConnection && _recoverySessionData == null)
            {
                _originalDatabase = connectionOptions.InitialCatalog;
                _originalLanguage = connectionOptions.CurrentLanguage;
            }

            _timeoutErrorInternal = new SqlConnectionTimeoutErrorInternal();
            _credential = credential;

            _parserLock.Wait(canReleaseFromAnyThread: false);
            ThreadHasParserLockForClose = true;   // In case of error, let ourselves know that we already own the parser lock

            try
            {
                _timeout = TimeoutTimer.StartSecondsTimeout(connectionOptions.ConnectTimeout);

                // If transient fault handling is enabled then we can retry the login up to the ConnectRetryCount.
                int connectionEstablishCount = applyTransientFaultHandling ? connectionOptions.ConnectRetryCount + 1 : 1;
                int transientRetryIntervalInMilliSeconds = connectionOptions.ConnectRetryInterval * 1000; // Max value of transientRetryInterval is 60*1000 ms. The max value allowed for ConnectRetryInterval is 60
                for (int i = 0; i < connectionEstablishCount; i++)
                {
                    try
                    {
                        OpenLoginEnlist(_timeout, connectionOptions, credential, newPassword, newSecurePassword, redirectedUserInstance);

                        break;
                    }
                    catch (SqlException sqlex)
                    {
                        if (i + 1 == connectionEstablishCount
                            || !applyTransientFaultHandling
                            || _timeout.IsExpired
                            || _timeout.MillisecondsRemaining < transientRetryIntervalInMilliSeconds
                            || !IsTransientError(sqlex))
                        {
                            throw;
                        }
                        else
                        {
                            Thread.Sleep(transientRetryIntervalInMilliSeconds);
                        }
                    }
                }
            }
            finally
            {
                ThreadHasParserLockForClose = false;
                _parserLock.Release();
            }
            SqlClientEventSource.Log.TryAdvancedTraceEvent("<sc.SqlInternalConnectionTds.ctor|ADV> {0}, constructed new TDS internal connection", ObjectID);
        }

        // Returns true if the Sql error is a transient.
        private bool IsTransientError(SqlException exc)
        {
            if (exc == null)
            {
                return false;
            }
            foreach (SqlError error in exc.Errors)
            {
                if (s_transientErrors.Contains(error.Number))
                {
                    // When server timeouts, connection is doomed. Reset here to allow reconnect.
                    UnDoomThisConnection();
                    return true;
                }
            }
            return false;
        }

        internal Guid ClientConnectionId
        {
            get
            {
                return _clientConnectionId;
            }
        }

        internal Guid OriginalClientConnectionId
        {
            get
            {
                return _originalClientConnectionId;
            }
        }

        internal string RoutingDestination
        {
            get
            {
                return _routingDestination;
            }
        }

        internal RoutingInfo RoutingInfo { get; private set; } = null;

        internal override SqlInternalTransaction CurrentTransaction
        {
            get
            {
                return _parser.CurrentTransaction;
            }
        }

        internal override SqlInternalTransaction AvailableInternalTransaction
        {
            get
            {
                return _parser._fResetConnection ? null : CurrentTransaction;
            }
        }

        internal override SqlInternalTransaction PendingTransaction
        {
            get
            {
                return _parser.PendingTransaction;
            }
        }

        internal DbConnectionPoolIdentity Identity
        {
            get
            {
                return _identity;
            }
        }

        internal string InstanceName
        {
            get
            {
                return _instanceName;
            }
        }

        internal override bool IsLockedForBulkCopy
        {
            get
            {
                return (!Parser.MARSOn && Parser._physicalStateObj.BcpLock);
            }
        }

        internal protected override bool IsNonPoolableTransactionRoot
        {
            get
            {
                return IsTransactionRoot && (!Is2008OrNewer || null == Pool);
            }
        }

        internal override bool Is2008OrNewer
        {
            get
            {
                return _parser.Is2008OrNewer;
            }
        }

        internal int PacketSize
        {
            get
            {
                return _currentPacketSize;
            }
        }

        internal TdsParser Parser
        {
            get
            {
                return _parser;
            }
        }

        internal string ServerProvidedFailOverPartner
        {
            get
            {
                return _currentFailoverPartner;
            }
        }

        internal SqlConnectionPoolGroupProviderInfo PoolGroupProviderInfo
        {
            get
            {
                return _poolGroupProviderInfo;
            }
        }

        protected override bool ReadyToPrepareTransaction
        {
            get
            {
                bool result = (null == FindLiveReader(null)); // can't prepare with a live data reader...
                return result;
            }
        }

        public override string ServerVersion
        {
            get
            {
                return (string.Format("{0:00}.{1:00}.{2:0000}", _loginAck.majorVersion,
                       (short)_loginAck.minorVersion, _loginAck.buildNum));
            }
        }

        public int ServerProcessId
        {
            get
            {
                return Parser._physicalStateObj._spid;
            }
        }

        protected override bool UnbindOnTransactionCompletion
        {
            get
            {
                return false;
            }
        }

        /// <summary>
        /// Validates if federated authentication is used, Access Token used by this connection is active for the value of 'accessTokenExpirationBufferTime'.
        /// </summary>
        internal override bool IsAccessTokenExpired => _federatedAuthenticationInfoRequested && DateTime.FromFileTimeUtc(_fedAuthToken.expirationFileTime) < DateTime.UtcNow.AddSeconds(accessTokenExpirationBufferTime);

        ////////////////////////////////////////////////////////////////////////////////////////
        // GENERAL METHODS
        ////////////////////////////////////////////////////////////////////////////////////////
        [SuppressMessage("Microsoft.Globalization", "CA1303:DoNotPassLiteralsAsLocalizedParameters")] // copied from Triaged.cs
        protected override void ChangeDatabaseInternal(string database)
        {
            // Add brackets around database
            database = SqlConnection.FixupDatabaseTransactionName(database);
            Task executeTask = _parser.TdsExecuteSQLBatch("use " + database, ConnectionOptions.ConnectTimeout, null, _parser._physicalStateObj, sync: true);
            Debug.Assert(executeTask == null, "Shouldn't get a task when doing sync writes");
            _parser.Run(RunBehavior.UntilDone, null, null, null, _parser._physicalStateObj);
        }

        public override void Dispose()
        {
            SqlClientEventSource.Log.TryAdvancedTraceEvent("<sc.SqlInternalConnectionTds.Dispose|ADV> {0} disposing", ObjectID);
            try
            {
                TdsParser parser = Interlocked.Exchange(ref _parser, null);  // guard against multiple concurrent dispose calls -- Delegated Transactions might cause this.

                Debug.Assert(parser != null && _fConnectionOpen || parser == null && !_fConnectionOpen, "Unexpected state on dispose");
                if (null != parser)
                {
                    parser.Disconnect();
                }
            }
            finally
            {
                // close will always close, even if exception is thrown
                // remember to null out any object references
                _loginAck = null;
                _fConnectionOpen = false; // mark internal connection as closed
            }
            base.Dispose();
        }

        internal override void ValidateConnectionForExecute(SqlCommand command)
        {
            TdsParser parser = _parser;
            if ((parser == null) || (parser.State == TdsParserState.Broken) || (parser.State == TdsParserState.Closed))
            {
                throw ADP.ClosedConnectionError();
            }
            else
            {
                SqlDataReader reader = null;
                if (parser.MARSOn)
                {
                    if (null != command)
                    { // command can't have datareader already associated with it
                        reader = FindLiveReader(command);
                    }
                }
                else
                { // single execution/datareader per connection
                    if (_asyncCommandCount > 0)
                    {
                        throw SQL.MARSUnsupportedOnConnection();
                    }

                    reader = FindLiveReader(null);
                }
                if (null != reader)
                {
                    // if MARS is on, then a datareader associated with the command exists
                    // or if MARS is off, then a datareader exists
                    throw ADP.OpenReaderExists(parser.MARSOn);
                }
                else if (!parser.MARSOn && parser._physicalStateObj.HasPendingData)
                {
                    parser.DrainData(parser._physicalStateObj);
                }
                Debug.Assert(!parser._physicalStateObj.HasPendingData, "Should not have a busy physicalStateObject at this point!");

                parser.RollbackOrphanedAPITransactions();
            }
        }

        /// <summary>
        /// Validate the enlisted transaction state, taking into consideration the ambient transaction and transaction unbinding mode.
        /// If there is no enlisted transaction, this method is a nop.
        /// </summary>
        /// <remarks>
        /// <para>
        /// This method must be called while holding a lock on the SqlInternalConnection instance,
        /// to ensure we don't accidentally execute after the transaction has completed on a different thread,
        /// causing us to unwittingly execute in auto-commit mode.
        /// </para>
        ///
        /// <para>
        /// When using Explicit transaction unbinding,
        /// verify that the enlisted transaction is active and equal to the current ambient transaction.
        /// </para>
        ///
        /// <para>
        /// When using Implicit transaction unbinding,
        /// verify that the enlisted transaction is active.
        /// If it is not active, and the transaction object has been disposed, unbind from the transaction.
        /// If it is not active and not disposed, throw an exception.
        /// </para>
        /// </remarks>
        internal void CheckEnlistedTransactionBinding()
        {
            // If we are enlisted in a transaction, check that transaction is active.
            // When using explicit transaction unbinding, also verify that the enlisted transaction is the current transaction.
            Transaction enlistedTransaction = EnlistedTransaction;

            if (enlistedTransaction != null)
            {
                bool requireExplicitTransactionUnbind = ConnectionOptions.TransactionBinding == SqlConnectionString.TransactionBindingEnum.ExplicitUnbind;

                if (requireExplicitTransactionUnbind)
                {
                    Transaction currentTransaction = Transaction.Current;

                    if (TransactionStatus.Active != enlistedTransaction.TransactionInformation.Status || !enlistedTransaction.Equals(currentTransaction))
                    {
                        throw ADP.TransactionConnectionMismatch();
                    }
                }
                else // implicit transaction unbind
                {
                    if (TransactionStatus.Active != enlistedTransaction.TransactionInformation.Status)
                    {
                        if (EnlistedTransactionDisposed)
                        {
                            DetachTransaction(enlistedTransaction, true);
                        }
                        else
                        {
                            throw ADP.TransactionCompletedButNotDisposed();
                        }
                    }
                }
            }
        }

        internal override bool IsConnectionAlive(bool throwOnException)
        {
            bool isAlive = false;
            isAlive = _parser._physicalStateObj.IsConnectionAlive(throwOnException);
            return isAlive;
        }

        ////////////////////////////////////////////////////////////////////////////////////////
        // POOLING METHODS
        ////////////////////////////////////////////////////////////////////////////////////////

        protected override void Activate(Transaction transaction)
        {
            // When we're required to automatically enlist in transactions and
            // there is one we enlist in it. On the other hand, if there isn't a
            // transaction and we are currently enlisted in one, then we
            // unenlist from it.
            //
            // Regardless of whether we're required to automatically enlist,
            // when there is not a current transaction, we cannot leave the
            // connection enlisted in a transaction.
            if (null != transaction)
            {
                if (ConnectionOptions.Enlist)
                {
                    Enlist(transaction);
                }
            }
            else
            {
                Enlist(null);
            }
        }

        protected override void InternalDeactivate()
        {
            // When we're deactivated, the user must have called End on all
            // the async commands, or we don't know that we're in a state that
            // we can recover from.  We doom the connection in this case, to
            // prevent odd cases when we go to the wire.
            if (0 != _asyncCommandCount)
            {
                DoomThisConnection();
            }

            // If we're deactivating with a delegated transaction, we
            // should not be cleaning up the parser just yet, that will
            // cause our transaction to be rolled back and the connection
            // to be reset.  We'll get called again once the delegated
            // transaction is completed and we can do it all then.
            if (!IsNonPoolableTransactionRoot)
            {
                Debug.Assert(null != _parser || IsConnectionDoomed, "Deactivating a disposed connection?");
                if (_parser != null)
                {
                    _parser.Deactivate(IsConnectionDoomed);

                    if (!IsConnectionDoomed)
                    {
                        ResetConnection();
                    }
                }
            }
        }

        [SuppressMessage("Microsoft.Globalization", "CA1303:DoNotPassLiteralsAsLocalizedParameters")] // copied from Triaged.cs
        private void ResetConnection()
        {
            // For implicit pooled connections, if connection reset behavior is specified,
            // reset the database and language properties back to default.  It is important
            // to do this on activate so that the dictionary is correct before SqlConnection
            // obtains a clone.

            Debug.Assert(!HasLocalTransactionFromAPI, "Upon ResetConnection SqlInternalConnectionTds has a currently ongoing local transaction.");
            Debug.Assert(!_parser._physicalStateObj.HasPendingData, "Upon ResetConnection SqlInternalConnectionTds has pending data.");

            if (_fResetConnection)
            {
                // Ensure we are either going against 2000, or we are not enlisted in a
                // distributed transaction - otherwise don't reset!
                // Prepare the parser for the connection reset - the next time a trip
                // to the server is made.
                _parser.PrepareResetConnection(IsTransactionRoot && !IsNonPoolableTransactionRoot);

                // Reset dictionary values, since calling reset will not send us env_changes.
                CurrentDatabase = _originalDatabase;
                _currentLanguage = _originalLanguage;
            }
        }

        internal void DecrementAsyncCount()
        {
            Debug.Assert(_asyncCommandCount > 0);
            Interlocked.Decrement(ref _asyncCommandCount);
        }

        internal void IncrementAsyncCount()
        {
            Interlocked.Increment(ref _asyncCommandCount);
        }


        ////////////////////////////////////////////////////////////////////////////////////////
        // LOCAL TRANSACTION METHODS
        ////////////////////////////////////////////////////////////////////////////////////////

        internal override void DisconnectTransaction(SqlInternalTransaction internalTransaction)
        {
            TdsParser parser = Parser;

            if (null != parser)
            {
                parser.DisconnectTransaction(internalTransaction);
            }
        }

        internal void ExecuteTransaction(TransactionRequest transactionRequest, string name, System.Data.IsolationLevel iso)
        {
            ExecuteTransaction(transactionRequest, name, iso, null, false);
        }

        internal override void ExecuteTransaction(TransactionRequest transactionRequest, string name, System.Data.IsolationLevel iso, SqlInternalTransaction internalTransaction, bool isDelegateControlRequest)
        {
            if (IsConnectionDoomed)
            {  // doomed means we can't do anything else...
                if (transactionRequest == TransactionRequest.Rollback
                 || transactionRequest == TransactionRequest.IfRollback)
                {
                    return;
                }
                throw SQL.ConnectionDoomed();
            }

            if (transactionRequest == TransactionRequest.Commit
             || transactionRequest == TransactionRequest.Rollback
             || transactionRequest == TransactionRequest.IfRollback)
            {
                if (!Parser.MARSOn && Parser._physicalStateObj.BcpLock)
                {
                    throw SQL.ConnectionLockedForBcpEvent();
                }
            }

            string transactionName = (null == name) ? string.Empty : name;

            ExecuteTransaction2005(transactionRequest, transactionName, iso, internalTransaction, isDelegateControlRequest);
        }


        internal void ExecuteTransaction2005(
                    TransactionRequest transactionRequest,
                    string transactionName,
                    System.Data.IsolationLevel iso,
                    SqlInternalTransaction internalTransaction,
                    bool isDelegateControlRequest
        )
        {
            TdsEnums.TransactionManagerRequestType requestType = TdsEnums.TransactionManagerRequestType.Begin;
            TdsEnums.TransactionManagerIsolationLevel isoLevel = TdsEnums.TransactionManagerIsolationLevel.ReadCommitted;

            switch (iso)
            {
                case System.Data.IsolationLevel.Unspecified:
                    isoLevel = TdsEnums.TransactionManagerIsolationLevel.Unspecified;
                    break;
                case System.Data.IsolationLevel.ReadCommitted:
                    isoLevel = TdsEnums.TransactionManagerIsolationLevel.ReadCommitted;
                    break;
                case System.Data.IsolationLevel.ReadUncommitted:
                    isoLevel = TdsEnums.TransactionManagerIsolationLevel.ReadUncommitted;
                    break;
                case System.Data.IsolationLevel.RepeatableRead:
                    isoLevel = TdsEnums.TransactionManagerIsolationLevel.RepeatableRead;
                    break;
                case System.Data.IsolationLevel.Serializable:
                    isoLevel = TdsEnums.TransactionManagerIsolationLevel.Serializable;
                    break;
                case System.Data.IsolationLevel.Snapshot:
                    isoLevel = TdsEnums.TransactionManagerIsolationLevel.Snapshot;
                    break;
                case System.Data.IsolationLevel.Chaos:
                    throw SQL.NotSupportedIsolationLevel(iso);
                default:
                    throw ADP.InvalidIsolationLevel(iso);
            }

            TdsParserStateObject stateObj = _parser._physicalStateObj;
            TdsParser parser = _parser;
            bool mustPutSession = false;
            bool releaseConnectionLock = false;

            Debug.Assert(!ThreadHasParserLockForClose || _parserLock.ThreadMayHaveLock(), "Thread claims to have parser lock, but lock is not taken");
            if (!ThreadHasParserLockForClose)
            {
                _parserLock.Wait(canReleaseFromAnyThread: false);
                ThreadHasParserLockForClose = true;   // In case of error, let the connection know that we already own the parser lock
                releaseConnectionLock = true;
            }
            try
            {
                switch (transactionRequest)
                {
                    case TransactionRequest.Begin:
                        requestType = TdsEnums.TransactionManagerRequestType.Begin;
                        break;
                    case TransactionRequest.Promote:
                        requestType = TdsEnums.TransactionManagerRequestType.Promote;
                        break;
                    case TransactionRequest.Commit:
                        requestType = TdsEnums.TransactionManagerRequestType.Commit;
                        break;
                    case TransactionRequest.IfRollback:
                    // Map IfRollback to Rollback since with 2005 and beyond we should never need
                    // the if since the server will inform us when transactions have completed
                    // as a result of an error on the server.
                    case TransactionRequest.Rollback:
                        requestType = TdsEnums.TransactionManagerRequestType.Rollback;
                        break;
                    case TransactionRequest.Save:
                        requestType = TdsEnums.TransactionManagerRequestType.Save;
                        break;
                    default:
                        Debug.Fail("Unknown transaction type");
                        break;
                }

                // only restore if connection lock has been taken within the function
                if (internalTransaction != null && internalTransaction.RestoreBrokenConnection && releaseConnectionLock)
                {
                    Task reconnectTask = internalTransaction.Parent.Connection.ValidateAndReconnect(() =>
                    {
                        ThreadHasParserLockForClose = false;
                        _parserLock.Release();
                        releaseConnectionLock = false;
                    }, ADP.InfiniteConnectionTimeout);
                    if (reconnectTask != null)
                    {
                        AsyncHelper.WaitForCompletion(reconnectTask, ADP.InfiniteConnectionTimeout); // there is no specific timeout for BeginTransaction, uses ConnectTimeout
                        internalTransaction.ConnectionHasBeenRestored = true;
                        return;
                    }
                }

                // SQLBUDT #20010853 - Promote, Commit and Rollback requests for
                // delegated transactions often happen while there is an open result
                // set, so we need to handle them by using a different MARS session,
                // otherwise we'll write on the physical state objects while someone
                // else is using it.  When we don't have MARS enabled, we need to
                // lock the physical state object to synchronize it's use at least
                // until we increment the open results count.  Once it's been
                // incremented the delegated transaction requests will fail, so they
                // won't stomp on anything.
                //
                // We need to keep this lock through the duration of the TM request
                // so that we won't hijack a different request's data stream and a
                // different request won't hijack ours, so we have a lock here on
                // an object that the ExecTMReq will also lock, but since we're on
                // the same thread, the lock is a no-op.

                if (null != internalTransaction && internalTransaction.IsDelegated)
                {
                    if (_parser.MARSOn)
                    {
                        stateObj = _parser.GetSession(this);
                        mustPutSession = true;
                    }
                    if (internalTransaction.OpenResultsCount != 0)
                    {
                        SqlClientEventSource.Log.TryTraceEvent("<sc.SqlInternalConnectionTds.ExecuteTransaction2005|DATA|CATCH> {0}, Connection is marked to be doomed when closed. Transaction ended with OpenResultsCount {1} > 0, MARSOn {2}",
                                                               ObjectID,
                                                               internalTransaction.OpenResultsCount,
                                                               _parser.MARSOn);
                        throw SQL.CannotCompleteDelegatedTransactionWithOpenResults(this, _parser.MARSOn);
                    }
                }

                //  _parser may be nulled out during TdsExecuteTransactionManagerRequest.
                //  Only use local variable after this call.
                _parser.TdsExecuteTransactionManagerRequest(null, requestType, transactionName, isoLevel,
                    ConnectionOptions.ConnectTimeout, internalTransaction, stateObj, isDelegateControlRequest);
            }
            finally
            {
                if (mustPutSession)
                {
                    parser.PutSession(stateObj);
                }

                if (releaseConnectionLock)
                {
                    ThreadHasParserLockForClose = false;
                    _parserLock.Release();
                }
            }
        }

        ////////////////////////////////////////////////////////////////////////////////////////
        // DISTRIBUTED TRANSACTION METHODS
        ////////////////////////////////////////////////////////////////////////////////////////

        internal override void DelegatedTransactionEnded()
        {
            base.DelegatedTransactionEnded();
        }

        protected override byte[] GetDTCAddress()
        {
            byte[] dtcAddress = _parser.GetDTCAddress(ConnectionOptions.ConnectTimeout, _parser.GetSession(this));
            Debug.Assert(null != dtcAddress, "null dtcAddress?");
            return dtcAddress;
        }

        protected override void PropagateTransactionCookie(byte[] cookie)
        {
            _parser.PropagateDistributedTransaction(cookie, ConnectionOptions.ConnectTimeout, _parser._physicalStateObj);
        }

        ////////////////////////////////////////////////////////////////////////////////////////
        // LOGIN-RELATED METHODS
        ////////////////////////////////////////////////////////////////////////////////////////

        private void CompleteLogin(bool enlistOK)
        {
            _parser.Run(RunBehavior.UntilDone, null, null, null, _parser._physicalStateObj);

            if (RoutingInfo == null)
            {
                // ROR should not affect state of connection recovery
                if (_federatedAuthenticationRequested && !_federatedAuthenticationAcknowledged)
                {
                    SqlClientEventSource.Log.TryTraceEvent("<sc.SqlInternalConnectionTds.CompleteLogin|ERR> {0}, Server did not acknowledge the federated authentication request", ObjectID);
                    throw SQL.ParsingError(ParsingErrorState.FedAuthNotAcknowledged);
                }
                if (_federatedAuthenticationInfoRequested && !_federatedAuthenticationInfoReceived)
                {
                    SqlClientEventSource.Log.TryTraceEvent("<sc.SqlInternalConnectionTds.CompleteLogin|ERR> {0}, Server never sent the requested federated authentication info", ObjectID);
                    throw SQL.ParsingError(ParsingErrorState.FedAuthInfoNotReceived);
                }
                if (!_sessionRecoveryAcknowledged)
                {
                    _currentSessionData = null;
                    if (_recoverySessionData != null)
                    {
                        throw SQL.CR_NoCRAckAtReconnection(this);
                    }
                }
                if (_currentSessionData != null && _recoverySessionData == null)
                {
                    _currentSessionData._initialDatabase = CurrentDatabase;
                    _currentSessionData._initialCollation = _currentSessionData._collation;
                    _currentSessionData._initialLanguage = _currentLanguage;
                }
                bool isEncrypted = _parser.EncryptionOptions == EncryptionOptions.ON;
                if (_recoverySessionData != null)
                {
                    if (_recoverySessionData._encrypted != isEncrypted)
                    {
                        throw SQL.CR_EncryptionChanged(this);
                    }
                }
                if (_currentSessionData != null)
                {
                    _currentSessionData._encrypted = isEncrypted;
                }
                _recoverySessionData = null;
            }

            Debug.Assert(SniContext.Snix_Login == Parser._physicalStateObj.SniContext, $"SniContext should be Snix_Login; actual Value: {Parser._physicalStateObj.SniContext}");
            _parser._physicalStateObj.SniContext = SniContext.Snix_EnableMars;
            _parser.EnableMars();

            _fConnectionOpen = true; // mark connection as open
            SqlClientEventSource.Log.TryAdvancedTraceEvent("<sc.SqlInternalConnectionTds.CompleteLogin|ADV> Post-Login Phase: Server connection obtained.");

            // for non-pooled connections, enlist in a distributed transaction
            // if present - and user specified to enlist
            if (enlistOK && ConnectionOptions.Enlist)
            {
                _parser._physicalStateObj.SniContext = SniContext.Snix_AutoEnlist;
                Transaction tx = ADP.GetCurrentTransaction();
                Enlist(tx);
            }

            _parser._physicalStateObj.SniContext = SniContext.Snix_Login;
        }

        private void Login(ServerInfo server, TimeoutTimer timeout, string newPassword, SecureString newSecurePassword)
        {
            // create a new login record
            SqlLogin login = new SqlLogin();

            // gather all the settings the user set in the connection string or
            // properties and do the login
            CurrentDatabase = server.ResolvedDatabaseName;
            _currentPacketSize = ConnectionOptions.PacketSize;
            _currentLanguage = ConnectionOptions.CurrentLanguage;

            int timeoutInSeconds = 0;

            // If a timeout tick value is specified, compute the timeout based
            // upon the amount of time left in seconds.
            if (!timeout.IsInfinite)
            {
                long t = timeout.MillisecondsRemaining / 1000;
                if ((long)int.MaxValue > t)
                {
                    timeoutInSeconds = (int)t;
                }
            }

            login.authentication = ConnectionOptions.Authentication;
            login.timeout = timeoutInSeconds;
            login.userInstance = ConnectionOptions.UserInstance;
            login.hostName = ConnectionOptions.ObtainWorkstationId();
            login.userName = ConnectionOptions.UserID;
            login.password = ConnectionOptions.Password;
            login.applicationName = ConnectionOptions.ApplicationName;

            login.language = _currentLanguage;
            if (!login.userInstance)
            { // Do not send attachdbfilename or database to SSE primary instance
                login.database = CurrentDatabase;
                login.attachDBFilename = ConnectionOptions.AttachDBFilename;
            }

            // VSTS#795621 - Ensure ServerName is Sent During TdsLogin To Enable Sql Azure Connectivity.
            // Using server.UserServerName (versus ConnectionOptions.DataSource) since TdsLogin requires
            // serverName to always be non-null.
            login.serverName = server.UserServerName;

            login.useReplication = ConnectionOptions.Replication;
            login.useSSPI = ConnectionOptions.IntegratedSecurity  // Treat AD Integrated like Windows integrated when against a non-FedAuth endpoint
                                     || (ConnectionOptions.Authentication == SqlAuthenticationMethod.ActiveDirectoryIntegrated && !_fedAuthRequired);
            login.packetSize = _currentPacketSize;
            login.newPassword = newPassword;
            login.readOnlyIntent = ConnectionOptions.ApplicationIntent == ApplicationIntent.ReadOnly;
            login.credential = _credential;
            if (newSecurePassword != null)
            {
                login.newSecurePassword = newSecurePassword;
            }

            TdsEnums.FeatureExtension requestedFeatures = TdsEnums.FeatureExtension.None;
            if (ConnectionOptions.ConnectRetryCount > 0)
            {
                requestedFeatures |= TdsEnums.FeatureExtension.SessionRecovery;
                _sessionRecoveryRequested = true;
            }

            // If the workflow being used is Active Directory Authentication and server's prelogin response
            // for FEDAUTHREQUIRED option indicates Federated Authentication is required, we have to insert FedAuth Feature Extension
            // in Login7, indicating the intent to use Active Directory Authentication for SQL Server.
            if (ConnectionOptions.Authentication == SqlAuthenticationMethod.ActiveDirectoryPassword
                || ConnectionOptions.Authentication == SqlAuthenticationMethod.ActiveDirectoryInteractive
                || ConnectionOptions.Authentication == SqlAuthenticationMethod.ActiveDirectoryDeviceCodeFlow
                || ConnectionOptions.Authentication == SqlAuthenticationMethod.ActiveDirectoryServicePrincipal
                || ConnectionOptions.Authentication == SqlAuthenticationMethod.ActiveDirectoryManagedIdentity
                || ConnectionOptions.Authentication == SqlAuthenticationMethod.ActiveDirectoryMSI
                || ConnectionOptions.Authentication == SqlAuthenticationMethod.ActiveDirectoryDefault
                // Since AD Integrated may be acting like Windows integrated, additionally check _fedAuthRequired
                || (ConnectionOptions.Authentication == SqlAuthenticationMethod.ActiveDirectoryIntegrated && _fedAuthRequired))
            {
                requestedFeatures |= TdsEnums.FeatureExtension.FedAuth;
                _federatedAuthenticationInfoRequested = true;
                _fedAuthFeatureExtensionData =
                    new FederatedAuthenticationFeatureExtensionData
                    {
                        libraryType = TdsEnums.FedAuthLibrary.MSAL,
                        authentication = ConnectionOptions.Authentication,
                        fedAuthRequiredPreLoginResponse = _fedAuthRequired
                    };
            }

            if (_accessTokenInBytes != null)
            {
                requestedFeatures |= TdsEnums.FeatureExtension.FedAuth;
                _fedAuthFeatureExtensionData = new FederatedAuthenticationFeatureExtensionData
                {
                    libraryType = TdsEnums.FedAuthLibrary.SecurityToken,
                    fedAuthRequiredPreLoginResponse = _fedAuthRequired,
                    accessToken = _accessTokenInBytes
                };
                // No need any further info from the server for token based authentication. So set _federatedAuthenticationRequested to true
                _federatedAuthenticationRequested = true;
            }

            // The GLOBALTRANSACTIONS, DATACLASSIFICATION, TCE, and UTF8 support features are implicitly requested
            requestedFeatures |= TdsEnums.FeatureExtension.GlobalTransactions | TdsEnums.FeatureExtension.DataClassification | TdsEnums.FeatureExtension.Tce | TdsEnums.FeatureExtension.UTF8Support;

            // The SQLDNSCaching feature is implicitly set
            requestedFeatures |= TdsEnums.FeatureExtension.SQLDNSCaching;

            _parser.TdsLogin(login, requestedFeatures, _recoverySessionData, _fedAuthFeatureExtensionData);
        }

        private void LoginFailure()
        {
            SqlClientEventSource.Log.TryTraceEvent("<sc.SqlInternalConnectionTds.LoginFailure|RES|CPOOL> {0}", ObjectID);

            // If the parser was allocated and we failed, then we must have failed on
            // either the Connect or Login, either way we should call Disconnect.
            // Disconnect can be called if the connection is already closed - becomes
            // no-op, so no issues there.
            if (_parser != null)
            {
                _parser.Disconnect();
            }
        }

        private void OpenLoginEnlist(TimeoutTimer timeout,
                                    SqlConnectionString connectionOptions,
                                    SqlCredential credential,
                                    string newPassword,
                                    SecureString newSecurePassword,
                                    bool redirectedUserInstance)
        {
            bool useFailoverPartner; // should we use primary or secondary first
            ServerInfo dataSource = new ServerInfo(connectionOptions);
            string failoverPartner;

            if (null != PoolGroupProviderInfo)
            {
                useFailoverPartner = PoolGroupProviderInfo.UseFailoverPartner;
                failoverPartner = PoolGroupProviderInfo.FailoverPartner;
            }
            else
            {
                // Only ChangePassword or SSE User Instance comes through this code path.
                useFailoverPartner = false;
                failoverPartner = ConnectionOptions.FailoverPartner;
            }

            _timeoutErrorInternal.SetInternalSourceType(useFailoverPartner ? SqlConnectionInternalSourceType.Failover : SqlConnectionInternalSourceType.Principle);

            bool hasFailoverPartner = !string.IsNullOrEmpty(failoverPartner);

            // Open the connection and Login
            try
            {
                _timeoutErrorInternal.SetAndBeginPhase(SqlConnectionTimeoutErrorPhase.PreLoginBegin);
                if (hasFailoverPartner)
                {
                    _timeoutErrorInternal.SetFailoverScenario(true); // this is a failover scenario
                    LoginWithFailover(
                                useFailoverPartner,
                                dataSource,
                                failoverPartner,
                                newPassword,
                                newSecurePassword,
                                redirectedUserInstance,
                                connectionOptions,
                                credential,
                                timeout);
                }
                else
                {
                    _timeoutErrorInternal.SetFailoverScenario(false); // not a failover scenario
                    LoginNoFailover(
                            dataSource,
                            newPassword,
                            newSecurePassword,
                            redirectedUserInstance,
                            connectionOptions,
                            credential,
                            timeout);
                }
                _timeoutErrorInternal.EndPhase(SqlConnectionTimeoutErrorPhase.PostLogin);
            }
            catch (Exception e)
            {
                if (ADP.IsCatchableExceptionType(e))
                {
                    LoginFailure();
                }
                throw;
            }
            _timeoutErrorInternal.SetAllCompleteMarker();

#if DEBUG
            _parser._physicalStateObj.InvalidateDebugOnlyCopyOfSniContext();
#endif
        }

        // Is the given Sql error one that should prevent retrying
        //   to connect.
        private bool IsDoNotRetryConnectError(SqlException exc)
        {
            return (TdsEnums.LOGON_FAILED == exc.Number) // actual logon failed, i.e. bad password
                || (TdsEnums.PASSWORD_EXPIRED == exc.Number) // actual logon failed, i.e. password isExpired
                || (TdsEnums.IMPERSONATION_FAILED == exc.Number)  // Insufficient privilege for named pipe, among others
                || exc._doNotReconnect; // Exception explicitly suppressed reconnection attempts
        }

        // Attempt to login to a host that does not have a failover partner
        //
        //  Will repeatedly attempt to connect, but back off between each attempt so as not to clog the network.
        //  Back off period increases for first few failures: 100ms, 200ms, 400ms, 800ms, then 1000ms for subsequent attempts
        //
        // !!!!!!!!!!!!!!!!!!!!!!!!!!!!!!!!!!!!!!!!!!!!!!!!!!!!!!!!!!!!!!!!!!!!!!!!!!!!!!!!!!!!!!
        //  DEVNOTE: The logic in this method is paralleled by the logic in LoginWithFailover.
        //           Changes to either one should be examined to see if they need to be reflected in the other
        // !!!!!!!!!!!!!!!!!!!!!!!!!!!!!!!!!!!!!!!!!!!!!!!!!!!!!!!!!!!!!!!!!!!!!!!!!!!!!!!!!!!!!!
        private void LoginNoFailover(ServerInfo serverInfo,
                                     string newPassword,
                                     SecureString newSecurePassword,
                                     bool redirectedUserInstance,
                                     SqlConnectionString connectionOptions,
                                     SqlCredential credential,
                                     TimeoutTimer timeout)
        {
            Debug.Assert(object.ReferenceEquals(connectionOptions, this.ConnectionOptions), "ConnectionOptions argument and property must be the same"); // consider removing the argument
            int routingAttempts = 0;
            ServerInfo originalServerInfo = serverInfo; // serverInfo may end up pointing to new object due to routing, original object is used to set CurrentDatasource
            SqlClientEventSource.Log.TryAdvancedTraceEvent("<sc.SqlInternalConnectionTds.LoginNoFailover|ADV> {0}, host={1}", ObjectID, serverInfo.UserServerName);
            int sleepInterval = 100;  //milliseconds to sleep (back off) between attempts.

            ResolveExtendedServerName(serverInfo, !redirectedUserInstance, connectionOptions);

            long timeoutUnitInterval = 0;

            if (connectionOptions.MultiSubnetFailover)
            {
                // Determine unit interval
                if (timeout.IsInfinite)
                {
                    timeoutUnitInterval = checked((long)(ADP.FailoverTimeoutStep * (1000L * ADP.DefaultConnectionTimeout)));
                }
                else
                {
                    timeoutUnitInterval = checked((long)(ADP.FailoverTimeoutStep * timeout.MillisecondsRemaining));
                }
            }
            // Only three ways out of this loop:
            //  1) Successfully connected
            //  2) Parser threw exception while main timer was expired
            //  3) Parser threw logon failure-related exception
            //  4) Parser threw exception in post-initial connect code,
            //      such as pre-login handshake or during actual logon. (parser state != Closed)
            //
            //  Of these methods, only #1 exits normally. This preserves the call stack on the exception
            //  back into the parser for the error cases.
            int attemptNumber = 0;
            TimeoutTimer intervalTimer = null;
            while (true)
            {
                if (connectionOptions.MultiSubnetFailover)
                {
                    attemptNumber++;
                    // Set timeout for this attempt, but don't exceed original timer
                    long nextTimeoutInterval = checked(timeoutUnitInterval * attemptNumber);
                    long milliseconds = timeout.MillisecondsRemaining;
                    if (nextTimeoutInterval > milliseconds)
                    {
                        nextTimeoutInterval = milliseconds;
                    }
                    intervalTimer = TimeoutTimer.StartMillisecondsTimeout(nextTimeoutInterval);
                }

                // Re-allocate parser each time to make sure state is known
                // RFC 50002652 - if parser was created by previous attempt, dispose it to properly close the socket, if created
                if (_parser != null)
                    _parser.Disconnect();

                _parser = new TdsParser(ConnectionOptions.MARS, ConnectionOptions.Asynchronous);
                Debug.Assert(SniContext.Undefined == Parser._physicalStateObj.SniContext, $"SniContext should be Undefined; actual Value: {Parser._physicalStateObj.SniContext}");

                try
                {
                    AttemptOneLogin(serverInfo,
                                    newPassword,
                                    newSecurePassword,
                                    !connectionOptions.MultiSubnetFailover,    // ignore timeout for SniOpen call unless MSF
                                    connectionOptions.MultiSubnetFailover ? intervalTimer : timeout);

                    if (connectionOptions.MultiSubnetFailover && null != ServerProvidedFailOverPartner)
                    {
                        // connection succeeded: trigger exception if server sends failover partner and MultiSubnetFailover is used
                        throw SQL.MultiSubnetFailoverWithFailoverPartner(serverProvidedFailoverPartner: true, internalConnection: this);
                    }

                    if (RoutingInfo != null)
                    {
                        SqlClientEventSource.Log.TryTraceEvent("<sc.SqlInternalConnectionTds.LoginNoFailover> Routed to {0}", serverInfo.ExtendedServerName);
                        if (routingAttempts > 0)
                        {
                            throw SQL.ROR_RecursiveRoutingNotSupported(this);
                        }

                        if (timeout.IsExpired)
                        {
                            throw SQL.ROR_TimeoutAfterRoutingInfo(this);
                        }

                        serverInfo = new ServerInfo(ConnectionOptions, RoutingInfo, serverInfo.ResolvedServerName);
                        _timeoutErrorInternal.SetInternalSourceType(SqlConnectionInternalSourceType.RoutingDestination);
                        _originalClientConnectionId = _clientConnectionId;
                        _routingDestination = serverInfo.UserServerName;

                        // restore properties that could be changed by the environment tokens
                        _currentPacketSize = ConnectionOptions.PacketSize;
                        _currentLanguage = _originalLanguage = ConnectionOptions.CurrentLanguage;
                        CurrentDatabase = _originalDatabase = ConnectionOptions.InitialCatalog;
                        _currentFailoverPartner = null;
                        _instanceName = string.Empty;

                        routingAttempts++;

                        continue; // repeat the loop, but skip code reserved for failed connections (after the catch)
                    }
                    else
                    {
                        break; // leave the while loop -- we've successfully connected
                    }
                }
                catch (SqlException sqlex)
                {
                    if (AttemptRetryADAuthWithTimeoutError(sqlex, connectionOptions, timeout))
                    {
                        continue;
                    }

                    if (null == _parser
                            || TdsParserState.Closed != _parser.State
                            || IsDoNotRetryConnectError(sqlex)
                            || timeout.IsExpired)
                    {       // no more time to try again
                        throw;  // Caller will call LoginFailure()
                    }

                    // Check sleep interval to make sure we won't exceed the timeout
                    //  Do this in the catch block so we can re-throw the current exception
                    if (timeout.MillisecondsRemaining <= sleepInterval)
                    {
                        throw;
                    }
                }

                // We only get here when we failed to connect, but are going to re-try

                // Switch to failover logic if the server provided a partner
                if (null != ServerProvidedFailOverPartner)
                {
                    if (connectionOptions.MultiSubnetFailover)
                    {
                        // connection failed: do not allow failover to server-provided failover partner if MultiSubnetFailover is set
                        throw SQL.MultiSubnetFailoverWithFailoverPartner(serverProvidedFailoverPartner: true, internalConnection: this);
                    }
                    Debug.Assert(ConnectionOptions.ApplicationIntent != ApplicationIntent.ReadOnly, "FAILOVER+AppIntent=RO: Should already fail (at LOGSHIPNODE in OnEnvChange)");

                    _timeoutErrorInternal.ResetAndRestartPhase();
                    _timeoutErrorInternal.SetAndBeginPhase(SqlConnectionTimeoutErrorPhase.PreLoginBegin);
                    _timeoutErrorInternal.SetInternalSourceType(SqlConnectionInternalSourceType.Failover);
                    _timeoutErrorInternal.SetFailoverScenario(true); // this is a failover scenario
                    LoginWithFailover(
                                true,   // start by using failover partner, since we already failed to connect to the primary
                                serverInfo,
                                ServerProvidedFailOverPartner,
                                newPassword,
                                newSecurePassword,
                                redirectedUserInstance,
                                connectionOptions,
                                credential,
                                timeout);
                    return; // LoginWithFailover successfully connected and handled entire connection setup
                }

                // Sleep for a bit to prevent clogging the network with requests,
                //  then update sleep interval for next iteration (max 1 second interval)
                SqlClientEventSource.Log.TryAdvancedTraceEvent("<sc.SqlInternalConnectionTds.LoginNoFailover|ADV> {0}, sleeping {1}[milisec]", ObjectID, sleepInterval);
                Thread.Sleep(sleepInterval);
                sleepInterval = (sleepInterval < 500) ? sleepInterval * 2 : 1000;
            }
            _activeDirectoryAuthTimeoutRetryHelper.State = ActiveDirectoryAuthenticationTimeoutRetryState.HasLoggedIn;

            if (null != PoolGroupProviderInfo)
            {
                // We must wait for CompleteLogin to finish for to have the
                // env change from the server to know its designated failover
                // partner; save this information in _currentFailoverPartner.
                PoolGroupProviderInfo.FailoverCheck(false, connectionOptions, ServerProvidedFailOverPartner);
            }
            CurrentDataSource = originalServerInfo.UserServerName;
        }

        // With possible MFA support in all AD auth providers, the duration for acquiring a token can be unpredictable.
        // If a timeout error (client or server) happened, we silently retry if a cached token exists from a previous auth attempt (see GetFedAuthToken)
        private bool AttemptRetryADAuthWithTimeoutError(SqlException sqlex, SqlConnectionString connectionOptions, TimeoutTimer timeout)
        {
            if (!_activeDirectoryAuthTimeoutRetryHelper.CanRetryWithSqlException(sqlex))
            {
                return false;
            }
            // Reset client-side timeout.
            timeout.Reset();
            // When server timeout, the auth context key was already created. Clean it up here.
            _dbConnectionPoolAuthenticationContextKey = null;
            // When server timeouts, connection is doomed. Reset here to allow reconnect.
            UnDoomThisConnection();
            // Change retry state so it only retries once for timeout error.
            _activeDirectoryAuthTimeoutRetryHelper.State = ActiveDirectoryAuthenticationTimeoutRetryState.Retrying;
            return true;
        }

        // Attempt to login to a host that has a failover partner
        //
        // Connection & timeout sequence is
        //      First target, timeout = interval * 1
        //      second target, timeout = interval * 1
        //      sleep for 100ms
        //      First target, timeout = interval * 2
        //      Second target, timeout = interval * 2
        //      sleep for 200ms
        //      First Target, timeout = interval * 3
        //      etc.
        //
        // !!!!!!!!!!!!!!!!!!!!!!!!!!!!!!!!!!!!!!!!!!!!!!!!!!!!!!!!!!!!!!!!!!!!!!!!!!!!!!!!!!!!!!
        //  DEVNOTE: The logic in this method is paralleled by the logic in LoginNoFailover.
        //           Changes to either one should be examined to see if they need to be reflected in the other
        // !!!!!!!!!!!!!!!!!!!!!!!!!!!!!!!!!!!!!!!!!!!!!!!!!!!!!!!!!!!!!!!!!!!!!!!!!!!!!!!!!!!!!!
        private void LoginWithFailover(
                bool useFailoverHost,
                ServerInfo primaryServerInfo,
                string failoverHost,
                string newPassword,
                SecureString newSecurePassword,
                bool redirectedUserInstance,
                SqlConnectionString connectionOptions,
                SqlCredential credential,
                TimeoutTimer timeout
            )
        {
            Debug.Assert(!connectionOptions.MultiSubnetFailover, "MultiSubnetFailover should not be set if failover partner is used");
            SqlClientEventSource.Log.TryAdvancedTraceEvent("<sc.SqlInternalConnectionTds.LoginWithFailover|ADV> {0}, useFailover={1}[bool], primary={2}, failover={3}", ObjectID, useFailoverHost, primaryServerInfo.UserServerName, failoverHost);

            int sleepInterval = 100;  //milliseconds to sleep (back off) between attempts.
            long timeoutUnitInterval;

            ServerInfo failoverServerInfo = new ServerInfo(connectionOptions, failoverHost);

            ResolveExtendedServerName(primaryServerInfo, !redirectedUserInstance, connectionOptions);
            if (null == ServerProvidedFailOverPartner)
            {
                ResolveExtendedServerName(failoverServerInfo, !redirectedUserInstance && failoverHost != primaryServerInfo.UserServerName, connectionOptions);
            }

            // Determine unit interval
            if (timeout.IsInfinite)
            {
                timeoutUnitInterval = checked((long)(ADP.FailoverTimeoutStep * ADP.TimerFromSeconds(ADP.DefaultConnectionTimeout)));
            }
            else
            {
                timeoutUnitInterval = checked((long)(ADP.FailoverTimeoutStep * timeout.MillisecondsRemaining));
            }

            // Initialize loop variables
            int attemptNumber = 0;

            // Only three ways out of this loop:
            //  1) Successfully connected
            //  2) Parser threw exception while main timer was expired
            //  3) Parser threw logon failure-related exception (LOGON_FAILED, PASSWORD_EXPIRED, etc)
            //
            //  Of these methods, only #1 exits normally. This preserves the call stack on the exception
            //  back into the parser for the error cases.
            while (true)
            {
                // Set timeout for this attempt, but don't exceed original timer
                long nextTimeoutInterval = checked(timeoutUnitInterval * ((attemptNumber / 2) + 1));
                long milliseconds = timeout.MillisecondsRemaining;
                if (nextTimeoutInterval > milliseconds)
                {
                    nextTimeoutInterval = milliseconds;
                }

                TimeoutTimer intervalTimer = TimeoutTimer.StartMillisecondsTimeout(nextTimeoutInterval);

                // Re-allocate parser each time to make sure state is known
                // RFC 50002652 - if parser was created by previous attempt, dispose it to properly close the socket, if created
                if (_parser != null)
                    _parser.Disconnect();

                _parser = new TdsParser(ConnectionOptions.MARS, ConnectionOptions.Asynchronous);
                Debug.Assert(SniContext.Undefined == Parser._physicalStateObj.SniContext, $"SniContext should be Undefined; actual Value: {Parser._physicalStateObj.SniContext}");

                ServerInfo currentServerInfo;
                if (useFailoverHost)
                {
                    // Primary server may give us a different failover partner than the connection string indicates.  Update it
                    if (null != ServerProvidedFailOverPartner && failoverServerInfo.ResolvedServerName != ServerProvidedFailOverPartner)
                    {
                        SqlClientEventSource.Log.TryAdvancedTraceEvent("<sc.SqlInternalConnectionTds.LoginWithFailover|ADV> {0}, new failover partner={1}", ObjectID, ServerProvidedFailOverPartner);
                        failoverServerInfo.SetDerivedNames(string.Empty, ServerProvidedFailOverPartner);
                    }
                    currentServerInfo = failoverServerInfo;
                    _timeoutErrorInternal.SetInternalSourceType(SqlConnectionInternalSourceType.Failover);
                }
                else
                {
                    currentServerInfo = primaryServerInfo;
                    _timeoutErrorInternal.SetInternalSourceType(SqlConnectionInternalSourceType.Principle);
                }

                try
                {
                    // Attempt login.  Use timerInterval for attempt timeout unless infinite timeout was requested.
                    AttemptOneLogin(
                            currentServerInfo,
                            newPassword,
                            newSecurePassword,
                            false,          // Use timeout in SniOpen
                            intervalTimer,
                            withFailover: true
                            );

                    if (RoutingInfo != null)
                    {
                        // We are in login with failover scenation and server sent routing information
                        // If it is read-only routing - we did not supply AppIntent=RO (it should be checked before)
                        // If it is something else, not known yet (future server) - this client is not designed to support this.
                        // In any case, server should not have sent the routing info.
                        SqlClientEventSource.Log.TryTraceEvent("<sc.SqlInternalConnectionTds.LoginWithFailover> Routed to {0}", RoutingInfo.ServerName);
                        throw SQL.ROR_UnexpectedRoutingInfo(this);
                    }
                    break; // leave the while loop -- we've successfully connected
                }
                catch (SqlException sqlex)
                {
                    if (AttemptRetryADAuthWithTimeoutError(sqlex, connectionOptions, timeout))
                    {
                        continue;
                    }

                    if (IsDoNotRetryConnectError(sqlex)
                            || timeout.IsExpired)
                    {       // no more time to try again
                        throw;  // Caller will call LoginFailure()
                    }

                    if (IsConnectionDoomed)
                    {
                        throw;
                    }

                    if (1 == attemptNumber % 2)
                    {
                        // Check sleep interval to make sure we won't exceed the original timeout
                        //  Do this in the catch block so we can re-throw the current exception
                        if (timeout.MillisecondsRemaining <= sleepInterval)
                        {
                            throw;
                        }
                    }
                }

                // We only get here when we failed to connect, but are going to re-try

                // After trying to connect to both servers fails, sleep for a bit to prevent clogging
                //  the network with requests, then update sleep interval for next iteration (max 1 second interval)
                if (1 == attemptNumber % 2)
                {
                    SqlClientEventSource.Log.TryAdvancedTraceEvent("<sc.SqlInternalConnectionTds.LoginWithFailover|ADV> {0}, sleeping {1}[milisec]", ObjectID, sleepInterval);
                    Thread.Sleep(sleepInterval);
                    sleepInterval = (sleepInterval < 500) ? sleepInterval * 2 : 1000;
                }

                // Update attempt number and target host
                attemptNumber++;
                useFailoverHost = !useFailoverHost;
            }

            // If we get here, connection/login succeeded!  Just a few more checks & record-keeping
            _activeDirectoryAuthTimeoutRetryHelper.State = ActiveDirectoryAuthenticationTimeoutRetryState.HasLoggedIn;

            // if connected to failover host, but said host doesn't have DbMirroring set up, throw an error
            if (useFailoverHost && null == ServerProvidedFailOverPartner)
            {
                throw SQL.InvalidPartnerConfiguration(failoverHost, CurrentDatabase);
            }

            if (null != PoolGroupProviderInfo)
            {
                // We must wait for CompleteLogin to finish for to have the
                // env change from the server to know its designated failover
                // partner; save this information in _currentFailoverPartner.
                PoolGroupProviderInfo.FailoverCheck(useFailoverHost, connectionOptions, ServerProvidedFailOverPartner);
            }
            CurrentDataSource = (useFailoverHost ? failoverHost : primaryServerInfo.UserServerName);
        }

        private void ResolveExtendedServerName(ServerInfo serverInfo, bool aliasLookup, SqlConnectionString options)
        {
            if (serverInfo.ExtendedServerName == null)
            {
                string host = serverInfo.UserServerName;
                string protocol = serverInfo.UserProtocol;

                //TODO: fix local host enforcement with datadirectory and failover
                if (options.EnforceLocalHost)
                {
                    // verify LocalHost for |DataDirectory| usage
                    SqlConnectionString.VerifyLocalHostAndFixup(ref host, true, true /*fix-up to "."*/);
                }

                serverInfo.SetDerivedNames(protocol, host);
            }
        }

        // Common code path for making one attempt to establish a connection and log in to server.
        private void AttemptOneLogin(
                                ServerInfo serverInfo,
                                string newPassword,
                                SecureString newSecurePassword,
                                bool ignoreSniOpenTimeout,
                                TimeoutTimer timeout,
                                bool withFailover = false)
        {
            SqlClientEventSource.Log.TryAdvancedTraceEvent("<sc.SqlInternalConnectionTds.AttemptOneLogin|ADV> {0}, timout={1}[msec], server={2}", ObjectID, timeout.MillisecondsRemaining, serverInfo.ExtendedServerName);
            RoutingInfo = null; // forget routing information 

            _parser._physicalStateObj.SniContext = SniContext.Snix_Connect;

            _parser.Connect(serverInfo,
                            this,
                            ignoreSniOpenTimeout,
                            timeout.LegacyTimerExpire,
                            ConnectionOptions.Encrypt,
                            ConnectionOptions.TrustServerCertificate,
                            ConnectionOptions.IntegratedSecurity,
                            withFailover,
                            ConnectionOptions.Authentication,
<<<<<<< HEAD
                            ConnectionOptions.IsTDSS,
                            ConnectionOptions.HostNameInCertificate);
=======
                            ConnectionOptions.IsTDS8,
                            ConnectionOptions.HostNameInCertificate,
                            ConnectionOptions.InitialCatalog,
                            ConnectionOptions.ApplicationIntent);
>>>>>>> 5ac2096b

            _timeoutErrorInternal.EndPhase(SqlConnectionTimeoutErrorPhase.ConsumePreLoginHandshake);
            _timeoutErrorInternal.SetAndBeginPhase(SqlConnectionTimeoutErrorPhase.LoginBegin);

            _parser._physicalStateObj.SniContext = SniContext.Snix_Login;
            this.Login(serverInfo, timeout, newPassword, newSecurePassword);

            _timeoutErrorInternal.EndPhase(SqlConnectionTimeoutErrorPhase.ProcessConnectionAuth);
            _timeoutErrorInternal.SetAndBeginPhase(SqlConnectionTimeoutErrorPhase.PostLogin);

            CompleteLogin(!ConnectionOptions.Pooling);

            _timeoutErrorInternal.EndPhase(SqlConnectionTimeoutErrorPhase.PostLogin);
        }



        ////////////////////////////////////////////////////////////////////////////////////////
        // PREPARED COMMAND METHODS
        ////////////////////////////////////////////////////////////////////////////////////////

        protected override bool ObtainAdditionalLocksForClose()
        {
            bool obtainParserLock = !ThreadHasParserLockForClose;
            Debug.Assert(obtainParserLock || _parserLock.ThreadMayHaveLock(), "Thread claims to have lock, but lock is not taken");
            if (obtainParserLock)
            {
                _parserLock.Wait(canReleaseFromAnyThread: false);
                ThreadHasParserLockForClose = true;
            }
            return obtainParserLock;
        }

        protected override void ReleaseAdditionalLocksForClose(bool lockToken)
        {
            if (lockToken)
            {
                ThreadHasParserLockForClose = false;
                _parserLock.Release();
            }
        }

        // called by SqlConnection.RepairConnection which is a relatively expensive way of repair inner connection
        // prior to execution of request, used from EnlistTransaction, EnlistDistributedTransaction and ChangeDatabase
        internal bool GetSessionAndReconnectIfNeeded(SqlConnection parent, int timeout = 0)
        {
            Debug.Assert(!ThreadHasParserLockForClose, "Cannot call this method if caller has parser lock");
            if (ThreadHasParserLockForClose)
            {
                return false; // we cannot restore if we cannot release lock
            }

            _parserLock.Wait(canReleaseFromAnyThread: false);
            ThreadHasParserLockForClose = true;   // In case of error, let the connection know that we already own the parser lock
            bool releaseConnectionLock = true;

            try
            {
                Task reconnectTask = parent.ValidateAndReconnect(() =>
                {
                    ThreadHasParserLockForClose = false;
                    _parserLock.Release();
                    releaseConnectionLock = false;
                }, timeout);
                if (reconnectTask != null)
                {
                    AsyncHelper.WaitForCompletion(reconnectTask, timeout);
                    return true;
                }
                return false;
            }
            finally
            {
                if (releaseConnectionLock)
                {
                    ThreadHasParserLockForClose = false;
                    _parserLock.Release();
                }
            }
        }

        ////////////////////////////////////////////////////////////////////////////////////////
        // PARSER CALLBACKS
        ////////////////////////////////////////////////////////////////////////////////////////

        internal void BreakConnection()
        {
            var connection = Connection;
            SqlClientEventSource.Log.TryTraceEvent("<sc.SqlInternalConnectionTds.BreakConnection|RES|CPOOL> {0}, Breaking connection.", ObjectID);
            DoomThisConnection();   // Mark connection as unusable, so it will be destroyed
            if (null != connection)
            {
                connection.Close();
            }
        }

        internal bool IgnoreEnvChange
        { // true if we are only draining environment change tokens, used by TdsParser
            get
            {
                return RoutingInfo != null; // connection was routed, ignore rest of env change
            }
        }

        internal void OnEnvChange(SqlEnvChange rec)
        {
            Debug.Assert(!IgnoreEnvChange, "This function should not be called if IgnoreEnvChange is set!");
            switch (rec.type)
            {
                case TdsEnums.ENV_DATABASE:
                    // If connection is not open and recovery is not in progress, store the server value as the original.
                    if (!_fConnectionOpen && _recoverySessionData == null)
                    {
                        _originalDatabase = rec.newValue;
                    }

                    CurrentDatabase = rec.newValue;
                    break;

                case TdsEnums.ENV_LANG:
                    // If connection is not open and recovery is not in progress, store the server value as the original.
                    if (!_fConnectionOpen && _recoverySessionData == null)
                    {
                        _originalLanguage = rec.newValue;
                    }

                    _currentLanguage = rec.newValue;
                    break;

                case TdsEnums.ENV_PACKETSIZE:
                    _currentPacketSize = int.Parse(rec.newValue, CultureInfo.InvariantCulture);
                    break;

                case TdsEnums.ENV_COLLATION:
                    if (_currentSessionData != null)
                    {
                        _currentSessionData._collation = rec.newCollation;
                    }
                    break;

                case TdsEnums.ENV_CHARSET:
                case TdsEnums.ENV_LOCALEID:
                case TdsEnums.ENV_COMPFLAGS:
                case TdsEnums.ENV_BEGINTRAN:
                case TdsEnums.ENV_COMMITTRAN:
                case TdsEnums.ENV_ROLLBACKTRAN:
                case TdsEnums.ENV_ENLISTDTC:
                case TdsEnums.ENV_DEFECTDTC:
                    // only used on parser
                    break;

                case TdsEnums.ENV_LOGSHIPNODE:
                    if (ConnectionOptions.ApplicationIntent == ApplicationIntent.ReadOnly)
                    {
                        throw SQL.ROR_FailoverNotSupportedServer(this);
                    }
                    _currentFailoverPartner = rec.newValue;
                    break;

                case TdsEnums.ENV_PROMOTETRANSACTION:
                    byte[] dtcToken = null;
                    if (rec.newBinRented)
                    {
                        dtcToken = new byte[rec.newLength];
                        Buffer.BlockCopy(rec.newBinValue, 0, dtcToken, 0, dtcToken.Length);
                    }
                    else
                    {
                        dtcToken = rec.newBinValue;
                        rec.newBinValue = null;
                    }
                    PromotedDTCToken = dtcToken;
                    break;

                case TdsEnums.ENV_TRANSACTIONENDED:
                    break;

                case TdsEnums.ENV_TRANSACTIONMANAGERADDRESS:
                    // For now we skip these 2005 only env change notifications
                    break;

                case TdsEnums.ENV_SPRESETCONNECTIONACK:
                    // connection is being reset
                    if (_currentSessionData != null)
                    {
                        _currentSessionData.Reset();
                    }
                    break;

                case TdsEnums.ENV_USERINSTANCE:
                    _instanceName = rec.newValue;
                    break;

                case TdsEnums.ENV_ROUTING:
                    SqlClientEventSource.Log.TryAdvancedTraceEvent("<sc.SqlInternalConnectionTds.OnEnvChange|ADV> {0}, Received routing info", ObjectID);
                    if (string.IsNullOrEmpty(rec.newRoutingInfo.ServerName) || rec.newRoutingInfo.Protocol != 0 || rec.newRoutingInfo.Port == 0)
                    {
                        throw SQL.ROR_InvalidRoutingInfo(this);
                    }
                    RoutingInfo = rec.newRoutingInfo;
                    break;

                default:
                    Debug.Fail("Missed token in EnvChange!");
                    break;
            }
        }

        internal void OnLoginAck(SqlLoginAck rec)
        {
            _loginAck = rec;
            if (_recoverySessionData != null)
            {
                if (_recoverySessionData._tdsVersion != rec.tdsVersion)
                {
                    throw SQL.CR_TDSVersionNotPreserved(this);
                }
            }
            if (_currentSessionData != null)
            {
                _currentSessionData._tdsVersion = rec.tdsVersion;
            }
        }

        /// <summary>
        /// Generates (if appropriate) and sends a Federated Authentication Access token to the server, using the Federated Authentication Info.
        /// </summary>
        /// <param name="fedAuthInfo">Federated Authentication Info.</param>
        internal void OnFedAuthInfo(SqlFedAuthInfo fedAuthInfo)
        {
            Debug.Assert((ConnectionOptions._hasUserIdKeyword && ConnectionOptions._hasPasswordKeyword)
                         || _credential != null
                         || ConnectionOptions.Authentication == SqlAuthenticationMethod.ActiveDirectoryInteractive
                         || ConnectionOptions.Authentication == SqlAuthenticationMethod.ActiveDirectoryDeviceCodeFlow
                         || ConnectionOptions.Authentication == SqlAuthenticationMethod.ActiveDirectoryManagedIdentity
                         || ConnectionOptions.Authentication == SqlAuthenticationMethod.ActiveDirectoryMSI
                         || ConnectionOptions.Authentication == SqlAuthenticationMethod.ActiveDirectoryDefault
                         || (ConnectionOptions.Authentication == SqlAuthenticationMethod.ActiveDirectoryIntegrated && _fedAuthRequired),
                         "Credentials aren't provided for calling MSAL");
            Debug.Assert(fedAuthInfo != null, "info should not be null.");
            Debug.Assert(_dbConnectionPoolAuthenticationContextKey == null, "_dbConnectionPoolAuthenticationContextKey should be null.");
            SqlClientEventSource.Log.TryTraceEvent("<sc.SqlInternalConnectionTds.OnFedAuthInfo> {0}, Generating federated authentication token", ObjectID);
            DbConnectionPoolAuthenticationContext dbConnectionPoolAuthenticationContext = null;

            // We want to refresh the token without taking a lock on the context, allowed when the access token is expiring within the next 10 mins.
            bool attemptRefreshTokenUnLocked = false;

            // We want to refresh the token, if taking the lock on the authentication context is successful.
            bool attemptRefreshTokenLocked = false;


            if (_dbConnectionPool != null)
            {
                Debug.Assert(_dbConnectionPool.AuthenticationContexts != null);

                // Construct the dbAuthenticationContextKey with information from FedAuthInfo and store for later use, when inserting in to the token cache.
                _dbConnectionPoolAuthenticationContextKey = new DbConnectionPoolAuthenticationContextKey(fedAuthInfo.stsurl, fedAuthInfo.spn);

                // Try to retrieve the authentication context from the pool, if one does exist for this key.
                if (_dbConnectionPool.AuthenticationContexts.TryGetValue(_dbConnectionPoolAuthenticationContextKey, out dbConnectionPoolAuthenticationContext))
                {
                    Debug.Assert(dbConnectionPoolAuthenticationContext != null, "dbConnectionPoolAuthenticationContext should not be null.");

                    // The timespan between UTCNow and the token expiry.
                    TimeSpan contextValidity = dbConnectionPoolAuthenticationContext.ExpirationTime.Subtract(DateTime.UtcNow);

                    // If the authentication context is expiring within next 10 minutes, lets just re-create a token for this connection attempt.
                    // And on successful login, try to update the cache with the new token.
                    if (contextValidity <= _dbAuthenticationContextUnLockedRefreshTimeSpan)
                    {
                        if (SqlClientEventSource.Log.IsTraceEnabled())
                        {
                            SqlClientEventSource.Log.TraceEvent("<sc.SqlInternalConnectionTds.OnFedAuthInfo> {0}, " +
                               "The expiration time is less than 10 mins, so trying to get new access token regardless of if an other thread is also trying to update it." +
                               "The expiration time is {1}. Current Time is {2}.", ObjectID, dbConnectionPoolAuthenticationContext.ExpirationTime.ToLongTimeString(), DateTime.UtcNow.ToLongTimeString());
                        }
                        attemptRefreshTokenUnLocked = true;
                    }

#if DEBUG
                    // Checking if any failpoints are enabled.
                    else if (_forceExpiryUnLocked)
                    {
                        attemptRefreshTokenUnLocked = true;
                    }
                    else if (_forceExpiryLocked)
                    {
                        attemptRefreshTokenLocked = TryGetFedAuthTokenLocked(fedAuthInfo, dbConnectionPoolAuthenticationContext, out _fedAuthToken);
                    }
#endif

                    // If the token is expiring within the next 45 mins, try to fetch a new token, if there is no thread already doing it.
                    // If a thread is already doing the refresh, just use the existing token in the cache and proceed.
                    else if (contextValidity <= _dbAuthenticationContextLockedRefreshTimeSpan)
                    {
                        if (SqlClientEventSource.Log.IsAdvancedTraceOn())
                        {
                            SqlClientEventSource.Log.AdvancedTraceEvent("<sc.SqlInternalConnectionTds.OnFedAuthInfo|ADV> {0}, " +
                                "The authentication context needs a refresh.The expiration time is {1}. " +
                                "Current Time is {2}.", ObjectID, dbConnectionPoolAuthenticationContext.ExpirationTime.ToLongTimeString(), DateTime.UtcNow.ToLongTimeString());
                        }

                        // Call the function which tries to acquire a lock over the authentication context before trying to update.
                        // If the lock could not be obtained, it will return false, without attempting to fetch a new token.
                        attemptRefreshTokenLocked = TryGetFedAuthTokenLocked(fedAuthInfo, dbConnectionPoolAuthenticationContext, out _fedAuthToken);

                        // If TryGetFedAuthTokenLocked returns true, it means lock was obtained and fedAuthToken should not be null.
                        // If there was an exception in retrieving the new token, TryGetFedAuthTokenLocked should have thrown, so we won't be here.
                        Debug.Assert(!attemptRefreshTokenLocked || _fedAuthToken != null, "Either Lock should not have been obtained or fedAuthToken should not be null.");
                        Debug.Assert(!attemptRefreshTokenLocked || _newDbConnectionPoolAuthenticationContext != null, "Either Lock should not have been obtained or _newDbConnectionPoolAuthenticationContext should not be null.");

                        // Indicate in EventSource Trace that we are successful with the update.
                        if (attemptRefreshTokenLocked)
                        {
                            SqlClientEventSource.Log.TryTraceEvent("<sc.SqlInternalConnectionTds.OnFedAuthInfo> {0}, The attempt to get a new access token succeeded under the locked mode.", ObjectID);
                        }
                    }
                    SqlClientEventSource.Log.TryAdvancedTraceEvent("<sc.SqlInternalConnectionTds.OnFedAuthInfo> {0}, Found an authentication context in the cache that does not need a refresh at this time. Re-using the cached token.", ObjectID);
                }
            }

            // dbConnectionPoolAuthenticationContext will be null if either this is the first connection attempt in the pool or pooling is disabled.
            if (dbConnectionPoolAuthenticationContext == null || attemptRefreshTokenUnLocked)
            {
                // Get the Federated Authentication Token.
                _fedAuthToken = GetFedAuthToken(fedAuthInfo);
                Debug.Assert(_fedAuthToken != null, "fedAuthToken should not be null.");

                if (_dbConnectionPool != null)
                {
                    // GetFedAuthToken should have updated _newDbConnectionPoolAuthenticationContext.
                    Debug.Assert(_newDbConnectionPoolAuthenticationContext != null, "_newDbConnectionPoolAuthenticationContext should not be null.");
                }
            }
            else if (!attemptRefreshTokenLocked)
            {
                Debug.Assert(dbConnectionPoolAuthenticationContext != null, "dbConnectionPoolAuthenticationContext should not be null.");
                Debug.Assert(_fedAuthToken == null, "fedAuthToken should be null in this case.");
                Debug.Assert(_newDbConnectionPoolAuthenticationContext == null, "_newDbConnectionPoolAuthenticationContext should be null.");

                _fedAuthToken = new SqlFedAuthToken();

                // If the code flow is here, then we are re-using the context from the cache for this connection attempt and not
                // generating a new access token on this thread.
                _fedAuthToken.accessToken = dbConnectionPoolAuthenticationContext.AccessToken;
                _fedAuthToken.expirationFileTime = dbConnectionPoolAuthenticationContext.ExpirationTime.ToFileTime();
            }

            Debug.Assert(_fedAuthToken != null && _fedAuthToken.accessToken != null, "fedAuthToken and fedAuthToken.accessToken cannot be null.");
            _parser.SendFedAuthToken(_fedAuthToken);
        }

        /// <summary>
        /// Tries to acquire a lock on the authentication context. If successful in acquiring the lock, gets a new token and assigns it in the out parameter. Else returns false.
        /// </summary>
        /// <param name="fedAuthInfo">Federated Authentication Info</param>
        /// <param name="dbConnectionPoolAuthenticationContext">Authentication Context cached in the connection pool.</param>
        /// <param name="fedAuthToken">Out parameter, carrying the token if we acquired a lock and got the token.</param>
        /// <returns></returns>
        internal bool TryGetFedAuthTokenLocked(SqlFedAuthInfo fedAuthInfo, DbConnectionPoolAuthenticationContext dbConnectionPoolAuthenticationContext, out SqlFedAuthToken fedAuthToken)
        {

            Debug.Assert(fedAuthInfo != null, "fedAuthInfo should not be null.");
            Debug.Assert(dbConnectionPoolAuthenticationContext != null, "dbConnectionPoolAuthenticationContext should not be null.");

            fedAuthToken = null;

            // Variable which indicates if we did indeed manage to acquire the lock on the authentication context, to try update it.
            bool authenticationContextLocked = false;

            // Prepare CER to ensure the lock on authentication context is released.
            RuntimeHelpers.PrepareConstrainedRegions();
            try
            {
                // Try to obtain a lock on the context. If acquired, this thread got the opportunity to update.
                // Else some other thread is already updating it, so just proceed forward with the existing token in the cache.
                if (dbConnectionPoolAuthenticationContext.LockToUpdate())
                {
                    if (SqlClientEventSource.Log.IsTraceEnabled())
                    {
                        SqlClientEventSource.Log.TraceEvent("<sc.SqlInternalConnectionTds.TryGetFedAuthTokenLocked> {0}, " +
                                            "Acquired the lock to update the authentication context.The expiration time is {1}. " +
                                            "Current Time is {2}.", ObjectID, dbConnectionPoolAuthenticationContext.ExpirationTime.ToLongTimeString(), DateTime.UtcNow.ToLongTimeString());
                    }
                    authenticationContextLocked = true;
                }
                else
                {
                    SqlClientEventSource.Log.TryTraceEvent("<sc.SqlInternalConnectionTds.TryGetFedAuthTokenLocked> {0}, Refreshing the context is already in progress by another thread.", ObjectID);
                }

                if (authenticationContextLocked)
                {
                    // Get the Federated Authentication Token.
                    fedAuthToken = GetFedAuthToken(fedAuthInfo);
                    Debug.Assert(fedAuthToken != null, "fedAuthToken should not be null.");
                }
            }
            finally
            {
                if (authenticationContextLocked)
                {
                    // Release the lock we took on the authentication context, even if we have not yet updated the cache with the new context. Login process can fail at several places after this step and so there is no guarantee that the new context will make it to the cache. So we shouldn't miss resetting the flag. With the reset, at-least another thread may have a chance to update it.
                    dbConnectionPoolAuthenticationContext.ReleaseLockToUpdate();
                }
            }

            return authenticationContextLocked;
        }

        /// <summary>
        /// Get the Federated Authentication Token.
        /// </summary>
        /// <param name="fedAuthInfo">Information obtained from server as Federated Authentication Info.</param>
        /// <returns>SqlFedAuthToken</returns>
        internal SqlFedAuthToken GetFedAuthToken(SqlFedAuthInfo fedAuthInfo)
        {
            Debug.Assert(fedAuthInfo != null, "fedAuthInfo should not be null.");

            // No:of milliseconds to sleep for the inital back off.
            int sleepInterval = 100;

            // No:of attempts, for tracing purposes, if we underwent retries.
            int numberOfAttempts = 0;

            // Object that will be returned to the caller, containing all required data about the token.
            _fedAuthToken = new SqlFedAuthToken();

            // Username to use in error messages.
            string username = null;

            var authProvider = _sqlAuthenticationProviderManager.GetProvider(ConnectionOptions.Authentication);
            if (authProvider == null)
                throw SQL.CannotFindAuthProvider(ConnectionOptions.Authentication.ToString());

            // retry getting access token once if MsalException.error_code is unknown_error.
            // extra logic to deal with HTTP 429 (Retry after).
            while (numberOfAttempts <= 1)
            {
                numberOfAttempts++;
                try
                {
                    var authParamsBuilder = new SqlAuthenticationParameters.Builder(
                        authenticationMethod: ConnectionOptions.Authentication,
                        resource: fedAuthInfo.spn,
                        authority: fedAuthInfo.stsurl,
                        serverName: ConnectionOptions.DataSource,
                        databaseName: ConnectionOptions.InitialCatalog)
                        .WithConnectionId(_clientConnectionId)
                        .WithConnectionTimeout(ConnectionOptions.ConnectTimeout);
                    switch (ConnectionOptions.Authentication)
                    {
                        case SqlAuthenticationMethod.ActiveDirectoryIntegrated:
                            // In some scenarios for .NET Core, MSAL cannot detect the current user and needs it passed in
                            // for Integrated auth. Allow the user/application to pass it in to work around those scenarios.
                            if (!string.IsNullOrEmpty(ConnectionOptions.UserID))
                            {
                                username = ConnectionOptions.UserID;
                                authParamsBuilder.WithUserId(username);
                            }
                            else
                            {
                                username = TdsEnums.NTAUTHORITYANONYMOUSLOGON;
                            }

                            if (_activeDirectoryAuthTimeoutRetryHelper.State == ActiveDirectoryAuthenticationTimeoutRetryState.Retrying)
                            {
                                _fedAuthToken = _activeDirectoryAuthTimeoutRetryHelper.CachedToken;
                            }
                            else
                            {
                                // We use Task.Run here in all places to execute task synchronously in the same context.
                                // Fixes block-over-async deadlock possibilities https://github.com/dotnet/SqlClient/issues/1209
                                _fedAuthToken = Task.Run(async () => await authProvider.AcquireTokenAsync(authParamsBuilder)).GetAwaiter().GetResult().ToSqlFedAuthToken();
                                _activeDirectoryAuthTimeoutRetryHelper.CachedToken = _fedAuthToken;
                            }
                            break;
                        case SqlAuthenticationMethod.ActiveDirectoryInteractive:
                        case SqlAuthenticationMethod.ActiveDirectoryDeviceCodeFlow:
                        case SqlAuthenticationMethod.ActiveDirectoryManagedIdentity:
                        case SqlAuthenticationMethod.ActiveDirectoryMSI:
                        case SqlAuthenticationMethod.ActiveDirectoryDefault:
                            if (_activeDirectoryAuthTimeoutRetryHelper.State == ActiveDirectoryAuthenticationTimeoutRetryState.Retrying)
                            {
                                _fedAuthToken = _activeDirectoryAuthTimeoutRetryHelper.CachedToken;
                            }
                            else
                            {
                                authParamsBuilder.WithUserId(ConnectionOptions.UserID);
                                _fedAuthToken = Task.Run(async () => await authProvider.AcquireTokenAsync(authParamsBuilder)).GetAwaiter().GetResult().ToSqlFedAuthToken();
                                _activeDirectoryAuthTimeoutRetryHelper.CachedToken = _fedAuthToken;
                            }
                            break;
                        case SqlAuthenticationMethod.ActiveDirectoryPassword:
                        case SqlAuthenticationMethod.ActiveDirectoryServicePrincipal:
                            if (_activeDirectoryAuthTimeoutRetryHelper.State == ActiveDirectoryAuthenticationTimeoutRetryState.Retrying)
                            {
                                _fedAuthToken = _activeDirectoryAuthTimeoutRetryHelper.CachedToken;
                            }
                            else
                            {
                                if (_credential != null)
                                {
                                    username = _credential.UserId;
                                    authParamsBuilder.WithUserId(username).WithPassword(_credential.Password);
                                    _fedAuthToken = Task.Run(async () => await authProvider.AcquireTokenAsync(authParamsBuilder)).GetAwaiter().GetResult().ToSqlFedAuthToken();
                                }
                                else
                                {
                                    username = ConnectionOptions.UserID;
                                    authParamsBuilder.WithUserId(username).WithPassword(ConnectionOptions.Password);
                                    _fedAuthToken = Task.Run(async () => await authProvider.AcquireTokenAsync(authParamsBuilder)).GetAwaiter().GetResult().ToSqlFedAuthToken();
                                }
                                _activeDirectoryAuthTimeoutRetryHelper.CachedToken = _fedAuthToken;
                            }
                            break;
                        default:
                            throw SQL.UnsupportedAuthenticationSpecified(ConnectionOptions.Authentication);
                    }

                    Debug.Assert(_fedAuthToken.accessToken != null, "AccessToken should not be null.");
#if DEBUG
                    if (_forceMsalRetry)
                    {
                        // 3399614468 is 0xCAA20004L just for testing.
                        throw new MsalServiceException(MsalError.UnknownError, "Force retry in GetFedAuthToken");
                    }
#endif
                    // Break out of the retry loop in successful case.
                    break;
                }
                // Deal with Msal service exceptions first, retry if 429 received.
                catch (MsalServiceException serviceException)
                {
                    if (429 == serviceException.StatusCode)
                    {
                        RetryConditionHeaderValue retryAfter = serviceException.Headers.RetryAfter;
                        if (retryAfter.Delta.HasValue)
                        {
                            sleepInterval = retryAfter.Delta.Value.Milliseconds;
                        }
                        else if (retryAfter.Date.HasValue)
                        {
                            sleepInterval = Convert.ToInt32(retryAfter.Date.Value.Offset.TotalMilliseconds);
                        }

                        // if there's enough time to retry before timeout, then retry, otherwise break out the retry loop.
                        if (sleepInterval < _timeout.MillisecondsRemaining)
                        {
                            Thread.Sleep(sleepInterval);
                        }
                        else
                        {
                            break;
                        }
                    }
                }
                // Deal with normal MsalExceptions.
                catch (MsalException msalException)
                {
                    if (MsalError.UnknownError != msalException.ErrorCode
                        || _timeout.IsExpired
                        || _timeout.MillisecondsRemaining <= sleepInterval)
                    {
                        SqlClientEventSource.Log.TryTraceEvent("<sc.SqlInternalConnectionTds.GetFedAuthToken.MSALException error:> {0}", msalException.ErrorCode);

                        // Error[0]
                        SqlErrorCollection sqlErs = new();
                        sqlErs.Add(new SqlError(0, (byte)0x00, (byte)TdsEnums.MIN_ERROR_CLASS, ConnectionOptions.DataSource, StringsHelper.GetString(Strings.SQL_MSALFailure, username, ConnectionOptions.Authentication.ToString("G")), ActiveDirectoryAuthentication.MSALGetAccessTokenFunctionName, 0));

                        // Error[1]
                        string errorMessage1 = StringsHelper.GetString(Strings.SQL_MSALInnerException, msalException.ErrorCode);
                        sqlErs.Add(new SqlError(0, (byte)0x00, (byte)TdsEnums.MIN_ERROR_CLASS, ConnectionOptions.DataSource, errorMessage1, ActiveDirectoryAuthentication.MSALGetAccessTokenFunctionName, 0));

                        // Error[2]
                        if (!string.IsNullOrEmpty(msalException.Message))
                        {
                            sqlErs.Add(new SqlError(0, (byte)0x00, (byte)TdsEnums.MIN_ERROR_CLASS, ConnectionOptions.DataSource, msalException.Message, ActiveDirectoryAuthentication.MSALGetAccessTokenFunctionName, 0));
                        }
                        SqlException exc = SqlException.CreateException(sqlErs, "", this);
                        throw exc;
                    }

                    SqlClientEventSource.Log.TryAdvancedTraceEvent("<sc.SqlInternalConnectionTds.GetFedAuthToken|ADV> {0}, sleeping {1}[Milliseconds]", ObjectID, sleepInterval);
                    SqlClientEventSource.Log.TryAdvancedTraceEvent("<sc.SqlInternalConnectionTds.GetFedAuthToken|ADV> {0}, remaining {1}[Milliseconds]", ObjectID, _timeout.MillisecondsRemaining);

                    Thread.Sleep(sleepInterval);
                    sleepInterval *= 2;
                }
                // All other exceptions from MSAL/Azure Identity APIs
                catch (Exception e)
                {
                    throw SqlException.CreateException(new() { new(0, (byte)0x00, (byte)TdsEnums.FATAL_ERROR_CLASS, ConnectionOptions.DataSource, e.Message, ActiveDirectoryAuthentication.MSALGetAccessTokenFunctionName, 0) }, "", this, e);
                }
            }

            Debug.Assert(_fedAuthToken != null, "fedAuthToken should not be null.");
            Debug.Assert(_fedAuthToken.accessToken != null && _fedAuthToken.accessToken.Length > 0, "fedAuthToken.accessToken should not be null or empty.");

            // Store the newly generated token in _newDbConnectionPoolAuthenticationContext, only if using pooling.
            if (_dbConnectionPool != null)
            {
                DateTime expirationTime = DateTime.FromFileTimeUtc(_fedAuthToken.expirationFileTime);
                _newDbConnectionPoolAuthenticationContext = new DbConnectionPoolAuthenticationContext(_fedAuthToken.accessToken, expirationTime);
            }
            SqlClientEventSource.Log.TryTraceEvent("<sc.SqlInternalConnectionTds.GetFedAuthToken> {0}, Finished generating federated authentication token.", ObjectID);
            return _fedAuthToken;
        }

        internal void OnFeatureExtAck(int featureId, byte[] data)
        {
            if (RoutingInfo != null && TdsEnums.FEATUREEXT_SQLDNSCACHING != featureId)
            {
                return;
            }

            switch (featureId)
            {
                case TdsEnums.FEATUREEXT_SRECOVERY:
                    {
                        // Session recovery not requested
                        if (!_sessionRecoveryRequested)
                        {
                            throw SQL.ParsingError();
                        }
                        _sessionRecoveryAcknowledged = true;

#if DEBUG
                        foreach (var s in _currentSessionData._delta)
                        {
                            Debug.Assert(s == null, "Delta should be null at this point");
                        }
#endif
                        Debug.Assert(_currentSessionData._unrecoverableStatesCount == 0, "Unrecoverable states count should be 0");

                        int i = 0;
                        while (i < data.Length)
                        {
                            byte stateId = data[i];
                            i++;
                            int len;
                            byte bLen = data[i];
                            i++;
                            if (bLen == 0xFF)
                            {
                                len = BitConverter.ToInt32(data, i);
                                i += 4;
                            }
                            else
                            {
                                len = bLen;
                            }
                            byte[] stateData = new byte[len];
                            Buffer.BlockCopy(data, i, stateData, 0, len);
                            i += len;
                            if (_recoverySessionData == null)
                            {
                                _currentSessionData._initialState[stateId] = stateData;
                            }
                            else
                            {
                                _currentSessionData._delta[stateId] = new SessionStateRecord { _data = stateData, _dataLength = len, _recoverable = true, _version = 0 };
                                _currentSessionData._deltaDirty = true;
                            }
                        }
                        break;
                    }

                case TdsEnums.FEATUREEXT_GLOBALTRANSACTIONS:
                    {
                        SqlClientEventSource.Log.TryAdvancedTraceEvent("<sc.SqlInternalConnectionTds.OnFeatureExtAck|ADV> {0}, Received feature extension acknowledgement for GlobalTransactions", ObjectID);
                        if (data.Length < 1)
                        {
                            SqlClientEventSource.Log.TryTraceEvent("<sc.SqlInternalConnectionTds.OnFeatureExtAck|ERR> {0}, Unknown version number for GlobalTransactions", ObjectID);
                            throw SQL.ParsingError();
                        }

                        IsGlobalTransaction = true;
                        if (1 == data[0])
                        {
                            IsGlobalTransactionsEnabledForServer = true;
                        }
                        break;
                    }
                case TdsEnums.FEATUREEXT_FEDAUTH:
                    {
                        SqlClientEventSource.Log.TryAdvancedTraceEvent("<sc.SqlInternalConnectionTds.OnFeatureExtAck|ADV> {0}, Received feature extension acknowledgement for federated authentication", ObjectID);
                        if (!_federatedAuthenticationRequested)
                        {
                            SqlClientEventSource.Log.TryTraceEvent("<sc.SqlInternalConnectionTds.OnFeatureExtAck|ERR> {0}, Did not request federated authentication", ObjectID);
                            throw SQL.ParsingErrorFeatureId(ParsingErrorState.UnrequestedFeatureAckReceived, featureId);
                        }

                        Debug.Assert(_fedAuthFeatureExtensionData != null, "_fedAuthFeatureExtensionData must not be null when _federatedAuthenticationRequested == true");

                        switch (_fedAuthFeatureExtensionData.libraryType)
                        {
                            case TdsEnums.FedAuthLibrary.MSAL:
                            case TdsEnums.FedAuthLibrary.SecurityToken:
                                // The server shouldn't have sent any additional data with the ack (like a nonce)
                                if (data.Length != 0)
                                {
                                    SqlClientEventSource.Log.TryTraceEvent("<sc.SqlInternalConnectionTds.OnFeatureExtAck|ERR> {0}, Federated authentication feature extension ack for MSAL and Security Token includes extra data", ObjectID);
                                    throw SQL.ParsingError(ParsingErrorState.FedAuthFeatureAckContainsExtraData);
                                }
                                break;

                            default:
                                Debug.Fail("Unknown _fedAuthLibrary type");
                                SqlClientEventSource.Log.TryTraceEvent("<sc.SqlInternalConnectionTds.OnFeatureExtAck|ERR> {0}, Attempting to use unknown federated authentication library", ObjectID);
                                throw SQL.ParsingErrorLibraryType(ParsingErrorState.FedAuthFeatureAckUnknownLibraryType, (int)_fedAuthFeatureExtensionData.libraryType);
                        }
                        _federatedAuthenticationAcknowledged = true;

                        // If a new authentication context was used as part of this login attempt, try to update the new context in the cache, i.e.dbConnectionPool.AuthenticationContexts.
                        // ChooseAuthenticationContextToUpdate will take care that only the context which has more validity will remain in the cache, based on the Update logic.
                        if (_newDbConnectionPoolAuthenticationContext != null)
                        {
                            Debug.Assert(_dbConnectionPool != null, "_dbConnectionPool should not be null when _newDbConnectionPoolAuthenticationContext != null.");

                            DbConnectionPoolAuthenticationContext newAuthenticationContextInCacheAfterAddOrUpdate = _dbConnectionPool.AuthenticationContexts.AddOrUpdate(_dbConnectionPoolAuthenticationContextKey, _newDbConnectionPoolAuthenticationContext,
                                                                                 (key, oldValue) => DbConnectionPoolAuthenticationContext.ChooseAuthenticationContextToUpdate(oldValue, _newDbConnectionPoolAuthenticationContext));

                            Debug.Assert(newAuthenticationContextInCacheAfterAddOrUpdate != null, "newAuthenticationContextInCacheAfterAddOrUpdate should not be null.");
#if DEBUG
                            // For debug purposes, assert and trace if we ended up updating the cache with the new one or some other thread's context won the expiration race.
                            if (newAuthenticationContextInCacheAfterAddOrUpdate == _newDbConnectionPoolAuthenticationContext)
                            {
                                SqlClientEventSource.Log.TryTraceEvent("<sc.SqlInternalConnectionTds.OnFeatureExtAck|ERR> {0}, Updated the new dbAuthenticationContext in the _dbConnectionPool.AuthenticationContexts.", ObjectID);
                            }
                            else
                            {
                                SqlClientEventSource.Log.TryTraceEvent("<sc.SqlInternalConnectionTds.OnFeatureExtAck|ERR> {0}, AddOrUpdate attempted on _dbConnectionPool.AuthenticationContexts, but it did not update the new value.", ObjectID);
                            }
#endif
                        }

                        break;
                    }
                case TdsEnums.FEATUREEXT_TCE:
                    {
                        SqlClientEventSource.Log.TryAdvancedTraceEvent("<sc.SqlInternalConnectionTds.OnFeatureExtAck|ADV> {0}, Received feature extension acknowledgement for TCE", ObjectID);
                        if (data.Length < 1)
                        {
                            SqlClientEventSource.Log.TryTraceEvent("<sc.SqlInternalConnectionTds.OnFeatureExtAck|ERR> {0}, Unknown version number for TCE", ObjectID);
                            throw SQL.ParsingError(ParsingErrorState.TceUnknownVersion);
                        }

                        byte supportedTceVersion = data[0];
                        if (0 == supportedTceVersion || supportedTceVersion > TdsEnums.MAX_SUPPORTED_TCE_VERSION)
                        {
                            SqlClientEventSource.Log.TryTraceEvent("<sc.SqlInternalConnectionTds.OnFeatureExtAck|ERR> {0}, Invalid version number for TCE", ObjectID);
                            throw SQL.ParsingErrorValue(ParsingErrorState.TceInvalidVersion, supportedTceVersion);
                        }

                        _tceVersionSupported = supportedTceVersion;
                        Debug.Assert(_tceVersionSupported <= TdsEnums.MAX_SUPPORTED_TCE_VERSION, "Client support TCE version 2");
                        _parser.IsColumnEncryptionSupported = true;
                        _parser.TceVersionSupported = _tceVersionSupported;
                        _parser.AreEnclaveRetriesSupported = _tceVersionSupported == 3;

                        if (data.Length > 1)
                        {
                            // Extract the type of enclave being used by the server.
                            _parser.EnclaveType = Encoding.Unicode.GetString(data, 2, (data.Length - 2));
                        }
                        break;
                    }

                case TdsEnums.FEATUREEXT_UTF8SUPPORT:
                    {
                        SqlClientEventSource.Log.TryAdvancedTraceEvent("<sc.SqlInternalConnectionTds.OnFeatureExtAck|ADV> {0}, Received feature extension acknowledgement for UTF8 support", ObjectID);
                        if (data.Length < 1)
                        {
                            SqlClientEventSource.Log.TryTraceEvent("<sc.SqlInternalConnectionTds.OnFeatureExtAck|ERR> {0}, Unknown value for UTF8 support", ObjectID);
                            throw SQL.ParsingError();
                        }
                        break;
                    }
                case TdsEnums.FEATUREEXT_DATACLASSIFICATION:
                    {
                        SqlClientEventSource.Log.TryAdvancedTraceEvent("<sc.SqlInternalConnectionTds.OnFeatureExtAck|ADV> {0}, Received feature extension acknowledgement for DATACLASSIFICATION", ObjectID);
                        if (data.Length < 1)
                        {
                            SqlClientEventSource.Log.TryTraceEvent("<sc.SqlInternalConnectionTds.OnFeatureExtAck|ERR> {0}, Unknown token for DATACLASSIFICATION", ObjectID);
                            throw SQL.ParsingError(ParsingErrorState.CorruptedTdsStream);
                        }
                        byte supportedDataClassificationVersion = data[0];
                        if ((0 == supportedDataClassificationVersion) || (supportedDataClassificationVersion > TdsEnums.DATA_CLASSIFICATION_VERSION_MAX_SUPPORTED))
                        {
                            SqlClientEventSource.Log.TryTraceEvent("<sc.SqlInternalConnectionTds.OnFeatureExtAck|ERR> {0}, Invalid version number for DATACLASSIFICATION", ObjectID);
                            throw SQL.ParsingErrorValue(ParsingErrorState.DataClassificationInvalidVersion, supportedDataClassificationVersion);
                        }

                        if (data.Length != 2)
                        {
                            SqlClientEventSource.Log.TryTraceEvent("<sc.SqlInternalConnectionTds.OnFeatureExtAck|ERR> {0}, Unknown token for DATACLASSIFICATION", ObjectID);
                            throw SQL.ParsingError(ParsingErrorState.CorruptedTdsStream);
                        }
                        byte enabled = data[1];
                        _parser.DataClassificationVersion = (enabled == 0) ? TdsEnums.DATA_CLASSIFICATION_NOT_ENABLED : supportedDataClassificationVersion;
                        break;
                    }

                case TdsEnums.FEATUREEXT_SQLDNSCACHING:
                    {
                        SqlClientEventSource.Log.TryAdvancedTraceEvent("<sc.SqlInternalConnectionTds.OnFeatureExtAck|ADV> {0}, Received feature extension acknowledgement for SQLDNSCACHING", ObjectID);

                        if (data.Length < 1)
                        {
                            SqlClientEventSource.Log.TryTraceEvent("<sc.SqlInternalConnectionTds.OnFeatureExtAck|ERR> {0}, Unknown token for SQLDNSCACHING", ObjectID);
                            throw SQL.ParsingError(ParsingErrorState.CorruptedTdsStream);
                        }

                        if (1 == data[0])
                        {
                            IsSQLDNSCachingSupported = true;
                            _cleanSQLDNSCaching = false;

                            if (RoutingInfo != null)
                            {
                                IsDNSCachingBeforeRedirectSupported = true;
                            }
                        }
                        else
                        {
                            // we receive the IsSupported whose value is 0
                            IsSQLDNSCachingSupported = false;
                            _cleanSQLDNSCaching = true;
                        }

                        // need to add more steps for phase 2
                        // get IPv4 + IPv6 + Port number
                        // not put them in the DNS cache at this point but need to store them somewhere
                        // generate pendingSQLDNSObject and turn on IsSQLDNSRetryEnabled flag

                        break;
                    }

                default:
                    {
                        // Unknown feature ack
                        throw SQL.ParsingError();
                    }
            }
        }

        ////////////////////////////////////////////////////////////////////////////////////////
        // Helper methods for Locks
        ////////////////////////////////////////////////////////////////////////////////////////

        // Indicates if the current thread claims to hold the parser lock
        internal bool ThreadHasParserLockForClose
        {
            get
            {
                return _threadIdOwningParserLock == Thread.CurrentThread.ManagedThreadId;
            }
            set
            {
                Debug.Assert(_parserLock.ThreadMayHaveLock(), "Should not modify ThreadHasParserLockForClose without taking the lock first");
                Debug.Assert(_threadIdOwningParserLock == -1 || _threadIdOwningParserLock == Thread.CurrentThread.ManagedThreadId, "Another thread already claims to own the parser lock");

                if (value)
                {
                    // If setting to true, then the thread owning the lock is the current thread
                    _threadIdOwningParserLock = Thread.CurrentThread.ManagedThreadId;
                }
                else if (_threadIdOwningParserLock == Thread.CurrentThread.ManagedThreadId)
                {
                    // If setting to false and currently owns the lock, then no-one owns the lock
                    _threadIdOwningParserLock = -1;
                }
                // else This thread didn't own the parser lock and doesn't claim to own it, so do nothing
            }
        }

        internal override bool TryReplaceConnection(DbConnection outerConnection, DbConnectionFactory connectionFactory, TaskCompletionSource<DbConnectionInternal> retry, DbConnectionOptions userOptions)
        {
            return base.TryOpenConnectionInternal(outerConnection, connectionFactory, retry, userOptions);
        }
    }

    internal sealed class ServerInfo
    {
        internal string ExtendedServerName { get; private set; } // the resolved servername with protocol
        internal string ResolvedServerName { get; private set; } // the resolved servername only
        internal string ResolvedDatabaseName { get; private set; } // name of target database after resolution
        internal string UserProtocol { get; private set; } // the user specified protocol

        // The original user-supplied server name from the connection string.
        // If connection string has no Data Source, the value is set to string.Empty.
        // In case of routing, will be changed to routing destination
        internal string UserServerName
        {
            get
            {
                return _userServerName;
            }
            private set
            {
                _userServerName = value;
            }
        }
        private string _userServerName;

        internal readonly string PreRoutingServerName;

        // Initialize server info from connection options,
        internal ServerInfo(SqlConnectionString userOptions) : this(userOptions, userOptions.DataSource) { }

        // Initialize server info from connection options, but override DataSource with given server name
        internal ServerInfo(SqlConnectionString userOptions, string serverName)
        {
            //-----------------
            // Preconditions
            Debug.Assert(null != userOptions);

            //-----------------
            //Method body

            Debug.Assert(serverName != null, "server name should never be null");
            UserServerName = (serverName ?? string.Empty); // ensure user server name is not null

            UserProtocol = string.Empty;
            ResolvedDatabaseName = userOptions.InitialCatalog;
            PreRoutingServerName = null;
        }


        // Initialize server info from connection options, but override DataSource with given server name
        internal ServerInfo(SqlConnectionString userOptions, RoutingInfo routing, string preRoutingServerName)
        {
            //-----------------
            // Preconditions
            Debug.Assert(null != userOptions && null != routing);

            //-----------------
            //Method body
            Debug.Assert(routing.ServerName != null, "server name should never be null");
            if (routing == null || routing.ServerName == null)
            {
                UserServerName = string.Empty; // ensure user server name is not null
            }
            else
            {
                UserServerName = string.Format(CultureInfo.InvariantCulture, "{0},{1}", routing.ServerName, routing.Port);
            }
            PreRoutingServerName = preRoutingServerName;
            UserProtocol = TdsEnums.TCP;
            SetDerivedNames(UserProtocol, UserServerName);
            ResolvedDatabaseName = userOptions.InitialCatalog;
        }

        internal void SetDerivedNames(string protocol, string serverName)
        {
            // The following concatenates the specified netlib network protocol to the host string, if netlib is not null
            // and the flag is on.  This allows the user to specify the network protocol for the connection - but only
            // when using the Dbnetlib dll.  If the protocol is not specified, the netlib will
            // try all protocols in the order listed in the Client Network Utility.  Connect will
            // then fail if all protocols fail.
            if (!string.IsNullOrEmpty(protocol))
            {
                ExtendedServerName = protocol + ":" + serverName;
            }
            else
            {
                ExtendedServerName = serverName;
            }
            ResolvedServerName = serverName;
        }
    }
}<|MERGE_RESOLUTION|>--- conflicted
+++ resolved
@@ -1887,15 +1887,10 @@
                             ConnectionOptions.IntegratedSecurity,
                             withFailover,
                             ConnectionOptions.Authentication,
-<<<<<<< HEAD
-                            ConnectionOptions.IsTDSS,
-                            ConnectionOptions.HostNameInCertificate);
-=======
                             ConnectionOptions.IsTDS8,
                             ConnectionOptions.HostNameInCertificate,
                             ConnectionOptions.InitialCatalog,
                             ConnectionOptions.ApplicationIntent);
->>>>>>> 5ac2096b
 
             _timeoutErrorInternal.EndPhase(SqlConnectionTimeoutErrorPhase.ConsumePreLoginHandshake);
             _timeoutErrorInternal.SetAndBeginPhase(SqlConnectionTimeoutErrorPhase.LoginBegin);
