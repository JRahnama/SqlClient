--- conflicted
+++ resolved
@@ -787,11 +787,7 @@
         }
 
         internal abstract void CreatePhysicalSNIHandle(string serverName, bool ignoreSniOpenTimeout, long timerExpire, out byte[] instanceName, ref byte[][] spnBuffer, bool flushCache, bool async, bool fParallel,
-<<<<<<< HEAD
-                                SqlConnectionIPAddressPreference iPAddressPreference, string cachedFQDN, ref SQLDNSInfo pendingDNSInfo, bool isIntegratedSecurity = false, bool isTDSS = false, string hostNameInCertificate = "", string databaseName="", ApplicationIntent applicationIntent =ApplicationIntent.ReadWrite);
-=======
                                 SqlConnectionIPAddressPreference iPAddressPreference, string cachedFQDN, ref SQLDNSInfo pendingDNSInfo, bool isIntegratedSecurity = false, bool isTDS8 = false, string hostNameInCertificate = "", string databaseName="", ApplicationIntent applicationIntent =ApplicationIntent.ReadWrite);
->>>>>>> 5ac2096b
 
         internal abstract void AssignPendingDNSInfo(string userProtocol, string DNSCacheKey, ref SQLDNSInfo pendingDNSInfo);
 
