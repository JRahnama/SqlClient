--- conflicted
+++ resolved
@@ -505,27 +505,12 @@
     /// <include file='../../../../doc/snippets/Microsoft.Data.SqlClient/SqlConnectionEncryptionOption.xml' path='docs/members[@name="SqlConnectionEncryptionOption"]/SqlConnectionEncryptionOption/*'/>
     public enum SqlConnectionEncryptionOption
     {
-<<<<<<< HEAD
-        /// <include file='../../../../doc/snippets/Microsoft.Data.SqlClient/SqlConnectionEncryptionOption.xml' path='docs/members[@name="SqlConnectionEncryptionOption"]/False/*' />
-        False = 0,
-        /// <include file='../../../../doc/snippets/Microsoft.Data.SqlClient/SqlConnectionEncryptionOption.xml' path='docs/members[@name="SqlConnectionEncryptionOption"]/No/*' />
-        No = 1,
-        /// <include file='../../../../doc/snippets/Microsoft.Data.SqlClient/SqlConnectionEncryptionOption.xml' path='docs/members[@name="SqlConnectionEncryptionOption"]/Optional/*' />
-        Optional = 2,
-        /// <include file='../../../../doc/snippets/Microsoft.Data.SqlClient/SqlConnectionEncryptionOption.xml' path='docs/members[@name="SqlConnectionEncryptionOption"]/True/*' />
-        True = 3,
-        /// <include file='../../../../doc/snippets/Microsoft.Data.SqlClient/SqlConnectionEncryptionOption.xml' path='docs/members[@name="SqlConnectionEncryptionOption"]/Mandatory/*' />
-        Mandatory,
-        /// <include file='../../../../doc/snippets/Microsoft.Data.SqlClient/SqlConnectionEncryptionOption.xml' path='docs/members[@name="SqlConnectionEncryptionOption"]/Strict/*' />
-        Strict
-=======
         /// <include file='../../../../doc/snippets/Microsoft.Data.SqlClient/SqlConnectionEncryptionOption.xml' path='docs/members[@name="SqlConnectionEncryptionOption"]/Optional/*' />
         Optional = 0,
         /// <include file='../../../../doc/snippets/Microsoft.Data.SqlClient/SqlConnectionEncryptionOption.xml' path='docs/members[@name="SqlConnectionEncryptionOption"]/Mandatory/*' />
         Mandatory = 1,
         /// <include file='../../../../doc/snippets/Microsoft.Data.SqlClient/SqlConnectionEncryptionOption.xml' path='docs/members[@name="SqlConnectionEncryptionOption"]/Strict/*' />
         Strict =2
->>>>>>> 5ac2096b
     }
 
     /// <include file='../../../../doc/snippets/Microsoft.Data.SqlClient/SqlColumnEncryptionCertificateStoreProvider.xml' path='docs/members[@name="SqlColumnEncryptionCertificateStoreProvider"]/SqlColumnEncryptionCertificateStoreProvider/*'/>
@@ -1023,17 +1008,10 @@
         [System.ComponentModel.DisplayNameAttribute("Encrypt")]
         [System.ComponentModel.RefreshPropertiesAttribute(System.ComponentModel.RefreshProperties.All)]
         public SqlConnectionEncryptionOption Encrypt { get { throw null; } set { } }
-<<<<<<< HEAD
-        /// <include file='../../../../doc/snippets/Microsoft.Data.SqlClient/SqlConnectionStringBuilder.xml' path='docs/members[@name="SqlConnectionStringBuilder"]/IsTDSS/*'/>
-        [System.ComponentModel.DisplayNameAttribute("IsTDSS")]
-        [System.ComponentModel.RefreshPropertiesAttribute(System.ComponentModel.RefreshProperties.All)]
-        public bool IsTDSS { get { throw null; } set { } }
-=======
         /// <include file='../../../../doc/snippets/Microsoft.Data.SqlClient/SqlConnectionStringBuilder.xml' path='docs/members[@name="SqlConnectionStringBuilder"]/IsTDS8/*'/>
         [System.ComponentModel.DisplayNameAttribute("IsTDS8")]
         [System.ComponentModel.RefreshPropertiesAttribute(System.ComponentModel.RefreshProperties.All)]
         public bool IsTDS8 { get { throw null; } set { } }
->>>>>>> 5ac2096b
         /// <include file='../../../../doc/snippets/Microsoft.Data.SqlClient/SqlConnectionStringBuilder.xml' path='docs/members[@name="SqlConnectionStringBuilder"]/HostNameInCertificate/*'/>
         [System.ComponentModel.DisplayNameAttribute("Host Name In Certificate")]
         [System.ComponentModel.RefreshPropertiesAttribute(System.ComponentModel.RefreshProperties.All)]
